--- conflicted
+++ resolved
@@ -3,11 +3,7 @@
 	<parent>
 		<artifactId>teiid-parent</artifactId>
 		<groupId>org.jboss.teiid</groupId>
-<<<<<<< HEAD
-        <version>8.13.0.CR4-SNAPSHOT</version>
-=======
         <version>9.0.0.Alpha1-SNAPSHOT</version>
->>>>>>> 2fd6d3cd
 	</parent>
 	<modelVersion>4.0.0</modelVersion>
 	<artifactId>teiid-admin</artifactId>

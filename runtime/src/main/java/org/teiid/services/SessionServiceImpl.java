/*
 * JBoss, Home of Professional Open Source.
 * See the COPYRIGHT.txt file distributed with this work for information
 * regarding copyright ownership.  Some portions may be licensed
 * to Red Hat, Inc. under one or more contributor license agreements.
 * 
 * This library is free software; you can redistribute it and/or
 * modify it under the terms of the GNU Lesser General Public
 * License as published by the Free Software Foundation; either
 * version 2.1 of the License, or (at your option) any later version.
 * 
 * This library is distributed in the hope that it will be useful,
 * but WITHOUT ANY WARRANTY; without even the implied warranty of
 * MERCHANTABILITY or FITNESS FOR A PARTICULAR PURPOSE.  See the GNU
 * Lesser General Public License for more details.
 * 
 * You should have received a copy of the GNU Lesser General Public
 * License along with this library; if not, write to the Free Software
 * Foundation, Inc., 51 Franklin Street, Fifth Floor, Boston, MA
 * 02110-1301 USA.
 */

package org.teiid.services;


import java.io.IOException;
import java.security.Principal;
import java.util.ArrayList;
import java.util.Collection;
import java.util.Collections;
import java.util.LinkedList;
import java.util.List;
import java.util.Map;
import java.util.Properties;
import java.util.Timer;
import java.util.TimerTask;
import java.util.concurrent.ConcurrentHashMap;

import javax.security.auth.Subject;
import javax.security.auth.callback.Callback;
import javax.security.auth.callback.CallbackHandler;
import javax.security.auth.callback.NameCallback;
import javax.security.auth.callback.PasswordCallback;
import javax.security.auth.callback.UnsupportedCallbackException;
import javax.security.auth.login.LoginContext;
import javax.security.auth.login.LoginException;

import org.teiid.adminapi.VDB;
import org.teiid.adminapi.VDB.ConnectionType;
import org.teiid.adminapi.impl.SessionMetadata;
import org.teiid.adminapi.impl.VDBMetaData;
import org.teiid.client.security.InvalidSessionException;
import org.teiid.client.security.SessionToken;
import org.teiid.core.util.ArgCheck;
import org.teiid.deployers.VDBRepository;
import org.teiid.dqp.internal.process.DQPCore;
import org.teiid.dqp.service.SessionService;
import org.teiid.dqp.service.SessionServiceException;
import org.teiid.logging.LogConstants;
import org.teiid.logging.LogManager;
import org.teiid.net.ServerConnection;
import org.teiid.net.TeiidURL;
import org.teiid.net.socket.AuthenticationType;
import org.teiid.runtime.RuntimePlugin;
import org.teiid.security.Credentials;
import org.teiid.security.SecurityHelper;


/**
 * This class serves as the primary implementation of the Session Service.
 */
public abstract class SessionServiceImpl implements SessionService {
	public static final String AT = "@"; //$NON-NLS-1$
	/*
	 * Configuration state
	 */
    private long sessionMaxLimit = DEFAULT_MAX_SESSIONS;
	private long sessionExpirationTimeLimit = DEFAULT_SESSION_EXPIRATION;
<<<<<<< HEAD
	private AuthenticationType authenticationType = AuthenticationType.CLEARTEXT;
	private String krb5SecurityDomain;
=======
	private String authenticationType = AuthenticationType.CLEARTEXT.name();
	private String gssSecurityDomain;
>>>>>>> 0c39760c
	
	/*
	 * Injected state
	 */
	private VDBRepository vdbRepository;
    protected SecurityHelper securityHelper;

    private DQPCore dqp;

    private Map<String, SessionMetadata> sessionCache = new ConcurrentHashMap<String, SessionMetadata>();
    private Timer sessionMonitor = new Timer("SessionMonitor", true); //$NON-NLS-1$    
    private List<String> securityDomainNames;
        
    public void setSecurityDomains(List<String> domainNames) {
    	this.securityDomainNames = domainNames;
    }
    
    // -----------------------------------------------------------------------------------
    // S E R V I C E - R E L A T E D M E T H O D S
    // -----------------------------------------------------------------------------------

    private void monitorSessions() {
		long currentTime = System.currentTimeMillis();
		for (SessionMetadata info : sessionCache.values()) {
			try {
    			if (!info.isEmbedded() && currentTime - info.getLastPingTime() > ServerConnection.PING_INTERVAL * 5) {
    				LogManager.logInfo(LogConstants.CTX_SECURITY, RuntimePlugin.Util.getString( "SessionServiceImpl.keepaliveFailed", info.getSessionId())); //$NON-NLS-1$
    				closeSession(info.getSessionId());
    			} else if (sessionExpirationTimeLimit > 0 && currentTime - info.getCreatedTime() > sessionExpirationTimeLimit) {
    				LogManager.logInfo(LogConstants.CTX_SECURITY, RuntimePlugin.Util.getString( "SessionServiceImpl.expireSession", info.getSessionId())); //$NON-NLS-1$
    				closeSession(info.getSessionId());
    			}
			} catch (Exception e) {
				LogManager.logDetail(LogConstants.CTX_SECURITY, e, "error running session monitor, unable to monitor:", info.getSessionId()); //$NON-NLS-1$
			}
		}
	}

	@Override
	public void closeSession(String sessionID) throws InvalidSessionException {
		LogManager.logDetail(LogConstants.CTX_SECURITY, new Object[] {"closeSession", sessionID}); //$NON-NLS-1$
		if (sessionID == null) {
			throw new InvalidSessionException(RuntimePlugin.Util.getString("SessionServiceImpl.invalid_session", sessionID)); //$NON-NLS-1$
		}
		SessionMetadata info = this.sessionCache.remove(sessionID);
		if (info == null) {
			throw new InvalidSessionException(RuntimePlugin.Util.getString("SessionServiceImpl.invalid_session", sessionID)); //$NON-NLS-1$
		}
		if (info.getVDBName() != null) {
            try {
    			dqp.terminateSession(info.getSessionId());
            } catch (Exception e) {
                LogManager.logWarning(LogConstants.CTX_SECURITY,e,"Exception terminitating session"); //$NON-NLS-1$
            }
		}
	}
	
	@Override
	public SessionMetadata createSession(String userName, Credentials credentials, String applicationName, Properties properties, boolean authenticate) 
		throws LoginException, SessionServiceException {
		ArgCheck.isNotNull(applicationName);
        ArgCheck.isNotNull(properties);
        
        String securityDomain = "none"; //$NON-NLS-1$
        Object securityContext = null;
        Subject subject = null;
        List<String> domains = this.securityDomainNames;
        
        // Validate VDB and version if logging on to server product...
        VDBMetaData vdb = null;
        String vdbName = properties.getProperty(TeiidURL.JDBC.VDB_NAME);
        if (vdbName != null) {
        	String vdbVersion = properties.getProperty(TeiidURL.JDBC.VDB_VERSION);
        	vdb = getActiveVDB(vdbName, vdbVersion);
        }

        if (sessionMaxLimit > 0 && getActiveSessionsCount() >= sessionMaxLimit) {
            throw new SessionServiceException(RuntimePlugin.Util.getString("SessionServiceImpl.reached_max_sessions", new Object[] {new Long(sessionMaxLimit)})); //$NON-NLS-1$
        }
        
        if (domains!= null && !domains.isEmpty() && authenticate) {
	        // Authenticate user...
	        // if not authenticated, this method throws exception
        	boolean onlyAllowPassthrough = Boolean.valueOf(properties.getProperty(TeiidURL.CONNECTION.PASSTHROUGH_AUTHENTICATION, "false")); //$NON-NLS-1$
	        TeiidLoginContext membership = authenticate(userName, credentials, applicationName, domains, onlyAllowPassthrough);
	        userName = membership.getUserName();
	        securityDomain = membership.getSecurityDomain();
	        securityContext = membership.getSecurityContext();
	        subject = membership.getSubject();
        } else {
        	LogManager.logDetail(LogConstants.CTX_SECURITY, new Object[] {"No Security Domain configured for Teiid for authentication"}); //$NON-NLS-1$
        }
        
        long creationTime = System.currentTimeMillis();

        // Return a new session info object
        SessionMetadata newSession = new SessionMetadata();
        newSession.setSessionToken(new SessionToken(userName));
        newSession.setSessionId(newSession.getSessionToken().getSessionID());
        newSession.setUserName(userName);
        newSession.setCreatedTime(creationTime);
        newSession.setApplicationName(applicationName);
        newSession.setClientHostName(properties.getProperty(TeiidURL.CONNECTION.CLIENT_HOSTNAME));
        newSession.setIPAddress(properties.getProperty(TeiidURL.CONNECTION.CLIENT_IP_ADDRESS));
        newSession.setClientHardwareAddress(properties.getProperty(TeiidURL.CONNECTION.CLIENT_MAC));
        newSession.setSecurityDomain(securityDomain);
        if (vdb != null) {
	        newSession.setVDBName(vdb.getName());
	        newSession.setVDBVersion(vdb.getVersion());
        }
        
        // these are local no need for monitoring.
        newSession.setSubject(subject);
        newSession.setSecurityContext(securityContext);
        newSession.setVdb(vdb);
        LogManager.logDetail(LogConstants.CTX_SECURITY, new Object[] {"Logon successful, created", newSession }); //$NON-NLS-1$ 
        this.sessionCache.put(newSession.getSessionId(), newSession);
        return newSession;
	}
	
	abstract protected TeiidLoginContext authenticate(String userName, Credentials credentials, String applicationName, List<String> domains, boolean onlyallowPassthrough)
			throws LoginException;	

	VDBMetaData getActiveVDB(String vdbName, String vdbVersion) throws SessionServiceException {
		VDBMetaData vdb = null;
		
		// handle the situation when the version is part of the vdb name.
		
		int firstIndex = vdbName.indexOf('.');
		int lastIndex = vdbName.lastIndexOf('.');
		if (firstIndex != -1) {
			if (firstIndex != lastIndex || vdbVersion != null) {
				throw new SessionServiceException(RuntimePlugin.Util.getString("ambigious_name", vdbName, vdbVersion)); //$NON-NLS-1$
			}
			vdbVersion = vdbName.substring(firstIndex+1);
			vdbName = vdbName.substring(0, firstIndex);
		}
		
		try {
			if (vdbVersion == null) {
				vdbVersion = "latest"; //$NON-NLS-1$
				vdb = this.vdbRepository.getVDB(vdbName);
			}
			else {
				vdb = this.vdbRepository.getVDB(vdbName, Integer.parseInt(vdbVersion));
			}         
		} catch (NumberFormatException e) {
			throw new SessionServiceException(e, RuntimePlugin.Util.getString("VDBService.VDB_does_not_exist._3", vdbVersion)); //$NON-NLS-1$
		}
		
		if (vdb == null) {
			throw new SessionServiceException(RuntimePlugin.Util.getString("VDBService.VDB_does_not_exist._1", vdbName, vdbVersion)); //$NON-NLS-1$
		}
		
		if (vdb.getStatus() != VDB.Status.ACTIVE) {
			throw new SessionServiceException(RuntimePlugin.Util.getString("VDBService.VDB_does_not_exist._2", vdbName, vdbVersion)); //$NON-NLS-1$
		}
		if (vdb.getConnectionType() == ConnectionType.NONE) {
			throw new SessionServiceException(RuntimePlugin.Util.getString("VDBService.VDB_does_not_exist._4", vdbName, vdbVersion)); //$NON-NLS-1$
		}
		return vdb;
	}

	
	@Override
	public LoginContext createLoginContext(final String securityDomain, final String user, final String password) throws LoginException{
		CallbackHandler handler = new CallbackHandler() {
			@Override
			public void handle(Callback[] callbacks) throws IOException, UnsupportedCallbackException {
				for (int i = 0; i < callbacks.length; i++) {
					if (callbacks[i] instanceof NameCallback) {
						NameCallback nc = (NameCallback)callbacks[i];
						nc.setName(user);
					} else if (callbacks[i] instanceof PasswordCallback) {
						PasswordCallback pc = (PasswordCallback)callbacks[i];
						if (password != null) {
							pc.setPassword(password.toCharArray());
						}
					} else {
						throw new UnsupportedCallbackException(callbacks[i], "Unrecognized Callback"); //$NON-NLS-1$
					}
				}
			}
		}; 		
		
		return new LoginContext(securityDomain, handler);
	}
	
	@Override
	public Collection<SessionMetadata> getActiveSessions() {
		return new ArrayList<SessionMetadata>(this.sessionCache.values());
	}
	
	@Override
	public SessionMetadata getActiveSession(String sessionID) {
		return this.sessionCache.get(sessionID);
	}	

	@Override
	public int getActiveSessionsCount() throws SessionServiceException{
		return this.sessionCache.size();
	}

	@Override
	public Collection<SessionMetadata> getSessionsLoggedInToVDB(String VDBName, int vdbVersion)
			throws SessionServiceException {
		if (VDBName == null || vdbVersion <= 0) {
			return Collections.emptyList();
		}
		ArrayList<SessionMetadata> results = new ArrayList<SessionMetadata>();
		for (SessionMetadata info : this.sessionCache.values()) {
			if (VDBName.equalsIgnoreCase(info.getVDBName()) && vdbVersion == info.getVDBVersion()) {
				results.add(info);
			}
		}
		return results;
	}

	@Override
	public void pingServer(String sessionID) throws InvalidSessionException {
		SessionMetadata info = getSessionInfo(sessionID);
		info.setLastPingTime(System.currentTimeMillis());
		this.sessionCache.put(sessionID, info);
		LogManager.logDetail(LogConstants.CTX_SECURITY, "Keep-alive ping received for session:", sessionID); //$NON-NLS-1$
	}

	@Override
	public boolean terminateSession(String terminatedSessionID, String adminSessionID) {
		Object[] params = {adminSessionID, terminatedSessionID};
		LogManager.logInfo(LogConstants.CTX_SECURITY, RuntimePlugin.Util.getString( "SessionServiceImpl.terminateSession", params)); //$NON-NLS-1$
		try {
			closeSession(terminatedSessionID);
			return true;
		} catch (InvalidSessionException e) {
			LogManager.logWarning(LogConstants.CTX_SECURITY,e,RuntimePlugin.Util.getString("SessionServiceImpl.invalid_session", new Object[] {e.getMessage()})); //$NON-NLS-1$
			return false;
		}
	}

	@Override
	public SessionMetadata validateSession(String sessionID) throws InvalidSessionException, SessionServiceException {
		SessionMetadata info = getSessionInfo(sessionID);
		return info;
	}

	private SessionMetadata getSessionInfo(String sessionID)
			throws InvalidSessionException {
		if (sessionID == null) {
			throw new InvalidSessionException(RuntimePlugin.Util.getString("SessionServiceImpl.invalid_session", sessionID)); //$NON-NLS-1$
		}
		SessionMetadata info = this.sessionCache.get(sessionID);
		if (info == null) {
			throw new InvalidSessionException(RuntimePlugin.Util.getString("SessionServiceImpl.invalid_session", sessionID)); //$NON-NLS-1$
		}
		return info;
	}
	
	public long getSessionMaxLimit() {
		return this.sessionMaxLimit;
	}
	
	public void setSessionMaxLimit(long limit) {
		this.sessionMaxLimit = limit;
	}
	
	public long getSessionExpirationTimeLimit() {
		return this.sessionExpirationTimeLimit;
	}
	
	public void setSessionExpirationTimeLimit(long limit) {
		this.sessionExpirationTimeLimit = limit;
	}
	
	@Override
	public AuthenticationType getAuthenticationType() {
		return this.authenticationType;
	}
	
	public void setAuthenticationType(AuthenticationType flag) {
		this.authenticationType = flag;
		LogManager.logInfo(LogConstants.CTX_SECURITY, "Authentication Type set to: "+flag); //$NON-NLS-1$
	}
	
	public void start() {
        this.sessionMonitor.schedule(new TimerTask() {
        	@Override
        	public void run() {
        		monitorSessions();
        	}
        }, 0, ServerConnection.PING_INTERVAL * 5);
	}

	public void stop(){
		this.sessionMonitor.cancel();
		this.sessionCache.clear();
	}

	public void setVDBRepository(VDBRepository repo) {
		this.vdbRepository = repo;
	}
	
	public void setSecurityHelper(SecurityHelper securityHelper) {
		this.securityHelper = securityHelper;
	}
	
	public void setDqp(DQPCore dqp) {
		this.dqp = dqp;
	}
	
	@Override
	public void associateSubjectInContext(String securityDomain, Subject subject) {
    	Principal principal = null;
    	for(Principal p:subject.getPrincipals()) {
			principal = p;
			break;
    	}
    	this.securityHelper.associateSecurityContext(securityDomain, this.securityHelper.createSecurityContext(securityDomain, principal, null, subject));		
	}
	
	@Override
	public Subject getSubjectInContext(String securityDomain) {
		return this.securityHelper.getSubjectInContext(securityDomain);
	}
	
	public void setGssSecurityDomain(String domain) {
		this.gssSecurityDomain = domain;
	}
	
	@Override
	public String getGssSecurityDomain(){
		return this.gssSecurityDomain;
	}	
	
    protected Collection<String> getDomainsForUser(List<String> domains, String username) {
    	// If username is null, return all domains
        if (username == null) {
            return domains;
        }  
        
        String domain = getDomainName(username);
        
        if (domain == null) {
        	return domains;
        }
        
        // ------------------------------------------
        // Handle usernames having @ sign
        // ------------------------------------------
        String domainHolder = null;
        for (String d:domains) {
        	if(d.equalsIgnoreCase(domain)) {
        		domainHolder = d;
        		break;
        	}        	
        }
        
        if (domainHolder == null) {
            return Collections.emptyList();
        }
        
        LinkedList<String> result = new LinkedList<String>();
        result.add(domainHolder);
        return result;
    }	
    
    protected static String getBaseUsername(String username) {
        if (username == null) {
            return username;
        }
        
        int index = getQualifierIndex(username);

        String result = username;
        
        if (index != -1) {
            result = username.substring(0, index);
        }
        
        //strip the escape character from the remaining ats
        return result.replaceAll("\\\\"+AT, AT); //$NON-NLS-1$
    }
    
    static String escapeName(String name) {
        if (name == null) {
            return name;
        }
        
        return name.replaceAll(AT, "\\\\"+AT); //$NON-NLS-1$
    }
    
    static String getDomainName(String username) {
        if (username == null) {
            return username;
        }
        
        int index = getQualifierIndex(username);
        
        if (index != -1) {
            return username.substring(index + 1);
        }
        
        return null;
    }
    
    static int getQualifierIndex(String username) {
        int index = username.length();
        while ((index = username.lastIndexOf(AT, --index)) != -1) {
            if (index > 0 && username.charAt(index - 1) != '\\') {
                return index;
            }
        }
        
        return -1;
    }    
}<|MERGE_RESOLUTION|>--- conflicted
+++ resolved
@@ -76,13 +76,8 @@
 	 */
     private long sessionMaxLimit = DEFAULT_MAX_SESSIONS;
 	private long sessionExpirationTimeLimit = DEFAULT_SESSION_EXPIRATION;
-<<<<<<< HEAD
 	private AuthenticationType authenticationType = AuthenticationType.CLEARTEXT;
-	private String krb5SecurityDomain;
-=======
-	private String authenticationType = AuthenticationType.CLEARTEXT.name();
 	private String gssSecurityDomain;
->>>>>>> 0c39760c
 	
 	/*
 	 * Injected state

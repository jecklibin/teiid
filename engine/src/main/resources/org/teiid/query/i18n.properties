#
# JBoss, Home of Professional Open Source.
# See the COPYRIGHT.txt file distributed with this work for information
# regarding copyright ownership.  Some portions may be licensed
# to Red Hat, Inc. under one or more contributor license agreements.
# 
# This library is free software; you can redistribute it and/or
# modify it under the terms of the GNU Lesser General Public
# License as published by the Free Software Foundation; either
# version 2.1 of the License, or (at your option) any later version.
# 
# This library is distributed in the hope that it will be useful,
# but WITHOUT ANY WARRANTY; without even the implied warranty of
# MERCHANTABILITY or FITNESS FOR A PARTICULAR PURPOSE.  See the GNU
# Lesser General Public License for more details.
# 
# You should have received a copy of the GNU Lesser General Public
# License along with this library; if not, write to the Free Software
# Foundation, Inc., 51 Franklin Street, Fifth Floor, Boston, MA
# 02110-1301 USA.
#

# Error messages for query (015) project to address internationalization
# Format:
#

# function (001)
TEIID30382=Cannot find implementation for known function {0}
TEIID30384=Error while evaluating function {0}
TEIID30385=Unable to access function implementation for [{0}]
ERR.015.001.0005=ERROR loading system functions: {0}
TEIID30402=Pad length must be > 0.
TEIID30403=Pad string for lpad/rpad must have length greater than 0.
TEIID30404=Source and destination character lists must be the same length.
TEIID30405=Error converting [{0}] of type {1} to type {2}
TEIID30406=The context function may only be used in XML queries.
TEIID30411=Illegal argument for formating: {0}
TEIID30412=Could not parse number using format: {0} {1}
ERR.015.001.0044=Function metadata source is of invalid type: {0}
TEIID30011=The function "{0}" will not be added because a function with the same name and signature already exists.
TEIID30389=Unexpected exception while loading "{1}.{2}" for UDF "{0}"
TEIID30387=Could not load UDF "{0}", since its invocation class "{1}" could not be found.
TEIID30388=UDF "{0}" could not be loaded, since no method on class "{1}" with name "{2}" has a matching type signature.
TEIID30424=Unable to represent average value from {0} / {1}
TEIID30425=Unable to compute aggregate function {0} on data of type {1}
TEIID30429={0} must be non-null.
TEIID30427=Method parameter must be non-null.
TEIID30428=Type is unknown: {0}
TEIID30430={0} exceeds maximum length of {1}
TEIID30432={0} has invalid first character: {1}
TEIID30434={0} cannot end with a ''.''
TEIID30399=<start> value of {0} is invalid, which should never be less than zero or bigger than the length of original string {1}
TEIID30400=<length> value of {0} is invalid, which should never less be than zero.
TEIID30401=Input String is an empty string but start value or/and length value is bigger than zero.
ERR.015.001.0066=Unknown type signature for evaluating function of: {0} ({1})
ERR.015.001.0069=Unknown type signature for evaluating function of: {0} ({1})

# mapping (002)
ERR.015.002.0009=Search direction arg ''{0}'' is not one of the search constants defined in MappingNodeConstants.
ERR.015.002.0010=Value for property ''{0}'' is null.
ERR.015.002.0011=Invalid type: {0}


# parser (005)
TEIID31100=Parsing error: {0}
QueryParser.nullSqlCrit=Parser cannot parse a null sql criteria.
QueryParser.lexicalError=Lexical error. Character is not a valid token: {0} 
QueryParser.nullSqlExpr=Parser cannot parse a null sql expression.
TEIID30378=Direct usage of XQuery is no longer supported, use XMLQUERY instead.

# processor (006)
TEIID30311=Unknown criteria type: {0}
TEIID30312=Unable to evaluate {0} expression of {1}
TEIID30448=Failed to create regular expression from match pattern: {0}. {1}
TEIID30323=Unable to evaluate expression of {0}
TEIID30329=Unknown expression type: {0}
TEIID30342=Unable to evaluate LOOKUP function.
TEIID30326=Unknown subquery comparison predicate quantifier: {0}
TEIID30345=The command of this scalar subquery returned more than one value: {0}


# resolver (008)
TEIID30112=Only one XML document may be specified in the FROM clause of a query.
TEIID30061={1} is not allowed on the view {0}.  A procedure may be needed to handle the {1} since: {2}
TEIID30127=INSERT statement must have the same number of elements and values specified.  This statement has {0} elements and {1} values.
TEIID30065=Error parsing query plan transformation for {0}
TEIID30136=Unable to resolve element: {0}
TEIID30137=Element is ambiguous and must be qualified: {0}
ERR.015.008.0022=Failed parsing reference binding: {0}
ERR.015.008.0025=Binding reference cannot be a function: {0}
TEIID30083=Expression ''{0}'' has a parameter with non-determinable type information.  The use of an explicit convert may be necessary.
TEIID30074=This criteria must have string or CLOB expressions on each side: {0}
TEIID30093=There must be exactly one projected symbol of the subquery: {0}
TEIID30094=The left expression must have a type convertible to the type of the subquery projected symbol: {0}
TEIID30067=Type was null for {0} in function {1}
TEIID30068=The function ''{0}'' is an unknown form.  Check that the function name and number of arguments is correct.
TEIID30069=The function ''{0}'' has more than one possible signature.
TEIID30071=The conversion from {0} to {1} is not allowed.
TEIID30070=The function ''{0}'' is a valid function form, but the arguments do not match a known type signature and cannot be converted using implicit type conversions.
TEIID30082=Expected value of type ''{0}'' but ''{1}'' is of type ''{2}'' and no implicit conversion is available.
TEIID30084=Element ''{0}'' in ORDER BY is ambiguous and may refer to more than one element of SELECT clause.
TEIID30087=Element ''{0}'' in ORDER BY was not found in the FROM clause.
TEIID30060=Failed parsing {1} plan for {0}
ERR.015.008.0046=The symbol {0} may only be used once in the FROM clause.
ERR.015.008.0047=The symbol {0} refers to a group not defined in the FROM clause.
ERR.015.008.0049=Bindings must be specified
TEIID31119=Symbol {0} is specified with an unknown group context
TEIID31117=Element "{0}" is ambiguous and should be qualified, at a single scope it exists in {1}
TEIID31118=Element "{0}" is not defined by any relevant group.
ERR.015.008.0055=Group specified is ambiguous, resubmit the query by fully qualifying the group name
TEIID30358=Procedure ''{0}'' is ambiguous, use the fully qualified name instead
ERR.015.008.0056=Group does not exist
TEIID30143=Unable to resolve stored procedure {0} the datatype for the parameter {1} is not specified.
TEIID30099=Unable to resolve key element referred to by LOOKUP function: {0}
TEIID30095=The first three arguments for the LOOKUP function must be specified as constants.
TEIID30096=Group {0} is not allowed in LOOKUP function.
TEIID30079=Could not find a common type to which all {0} expressions can be implicitly converted: {1}
TEIID30135=Aliased Select Symbols are not valid in XML Queries.
TEIID30134=Expressions cannot be selected by XML Queries
TEIID30129=Aliased subquery contexts are not allowed: {0}
TEIID30075=Type cannot be null for expression: {0}
TEIID30077=This criteria must have values only of the same type as the left expression: {0}

# sql (010)
ERR.015.010.0001=Invalid compare operator: {0}
ERR.015.010.0002= Invalid logical operator: {0}
ERR.015.010.0003=Cannot set null collection of elements on GroupBy
ERR.015.010.0006=Invalid parameter type [{0}] must be IN, OUT, INOUT, RETURN_VALUE, RESULT_SET
ERR.015.010.0009=No columns exist.
ERR.015.010.0010=Invalid column index: {0}
ERR.015.010.0011=Parameter cannot be null
ERR.015.010.0014=Constant type should never be null
ERR.015.010.0015=Unknown constant type: {0}
ERR.015.010.0016=A group symbol may not resolve to a null metadata ID.
ERR.015.010.0017=The name of a symbol may not be null.
ERR.015.010.0018=Inconsistent number of elements in transformation projected symbols and virtual group.
ERR.015.010.0021=Elements cannot be null
ERR.015.010.0022=Functions cannot be null
ERR.015.010.0023=Groups cannot be null
ERR.015.010.0029=Cannot create AliasSymbol wrapping AliasSymbol
ERR.015.010.0031=Illegal variable name ''{1}''.  Variable names can only be prefixed with the special group name ''{0}''.
ERR.015.010.0032=Variable {0} was previously declared.
ERR.015.010.0035=The <expression> cannot be null in CASE <expression>
ERR.015.010.0036=There must be at least one WHEN expression and one THEN expression. The number of WHEN and THEN expressions must be equal.
ERR.015.010.0037=The WHEN part of the CASE expression must contain an expression.
ERR.015.010.0038=The THEN part of the CASE expression must contain an expression
ERR.015.010.0039=The WHEN part of the searched CASE expression must contain a criteria.

# util (011)

# validator (012)
ERR.015.012.0001 = The updatable view query must be simple (containing a FROM clause and not using SELECT INTO) or a UNION ALL of simple queries.
ERR.015.012.0002 = The updatable view query has a WITH clause, pass-through processing will not be used for UPDATE/DELETE operations.
ERR.015.012.0003 = The updatable view query projects a column from a non-updatable group {0}.
ERR.015.012.0004 = The updatable view query has a non key preserving group {0}, which cannot be targeted by INSERT/UPDATE/DELETE operations.
ERR.015.012.0005 = The updatable view has no valid target for UPDATEs.
ERR.015.012.0006 = The updatable view query must not use aggregates or grouping.
ERR.015.012.0007 = The updatable view query has a non-updatable expression {0} for view column {1}.
ERR.015.012.0008 = The updatable view query cannot use SELECT DISTINCT.
ERR.015.012.0009 = The updatable view query has a FROM clause that is not a single table, pass-through processing will not be used for UPDATE/DELETE operations.
ERR.015.012.0010 = The updatable view query does not project the column {0}, which is required to make {1} a target of INSERT operations.
ERR.015.012.0011 = There must be exactly one projected symbol in the subcommand of an IN clause.
ERR.015.012.0013 = The query defining an updatable virtual group cannot use LIMIT.
ERR.015.012.0014 = The non-simple query defining an updatable view does not have a valid key preserving delete target.
ERR.015.012.0015 = The query defining an updatable view has no valid target for INSERTs.
ERR.015.012.0016 = Variable {0} not assigned any value in this procedure.
ERR.015.012.0017 = Variables declared the procedure''s DeclareStatement cannot be one of the special variables: {0}, {1} and {2}.
ERR.015.012.0018 = Inherent INSERT is not possible on a view defined by a non-partitioned UNION.
ERR.015.012.0024 = The following data elements are not supported in the SELECT clause: {0}.
ERR.015.012.0025 = Command must project at least one symbol
ERR.015.012.0026 = Expressions of type OBJECT, CLOB, BLOB, or XML cannot be used in SELECT DISTINCT, ORDER BY, GROUP BY, KEYS, or non-all set queries: [{0}]
ERR.015.012.0027 = Expressions of type OBJECT, CLOB, BLOB, or XML cannot be used in comparison: {0}.
ValidationVisitor.expression_requires_name = Non-column expressions require a name in XMLATTRIBUTES, XMLFOREST, QUERYSTRING, or TEXTAGG with HEADER
ValidationVisitor.invalid_lookup_key=Expressions of type OBJECT, CLOB, BLOB, or XML cannot be used as LOOKUP key columns: {0}.
ValidationVisitor.limit_not_valid_for_xml=The limit clause cannot be used on an XML document query.
ValidationVisitor.union_insert = Select into is not allowed under a set operation: {0}.
ValidationVisitor.multisource_insert = A multi-source table, {0}, cannot be used in an INSERT with query expression or SELECT INTO statement.
ValidationVisitor.invalid_encoding = Invalid encoding: {0}.
ValidationVisitor.invalid_alter=Cannot alter an object {0} from an imported model.
TEIID30376=The specified change set {0} against an inherently updatable view does not map to a key preserving group.
TEIID30239=Inserts with query expressions cannot be performed against a partitioned UNION view {0}.
TEIID30241=Could not determine INSERT target for a partitioned UNION view {0} with values {1}.
ValidationVisitor.duplicate_block_label = Duplicate label {0}.
ValidationVisitor.no_loop = CONTINUE/BREAK can only be used in a LOOP/WHILE statement.
ValidationVisitor.invalid_label = CONTINUE/BREAK labels can only target LOOP/WHILE statements. {0} targets a block.
ValidationVisitor.unknown_block_label = No label found in containing scope with name {0}.
ValidationVisitor.encoding_for_binary=The XMLSERIALIZE ENCODING option is only for binary serialization types.
ERR.015.012.0029 = INSERT, UPDATE, and DELETE not allowed on XML documents
ERR.015.012.0030 = Commands used in stored procedure language not allowed on XML documents
TEIID30130=Queries against XML documents can not have a GROUP By clause
TEIID30131=Queries against XML documents can not have a HAVING clause
ERR.015.012.0033 = Metadata does not allow updates on the group: {0}
ERR.015.012.0034 = Queries involving UNIONs, INTERSECTs and EXCEPTs not allowed on XML documents
TEIID30147=Queries combined with the set operator {0} must have the same number of output elements.
ERR.015.012.0037 = {0} cannot be used outside of aggregate functions since they are not present in a GROUP BY clause.
ERR.015.012.0039 = Nested aggregate expressions are not allowed: {0}
ERR.015.012.0041 = The aggregate function {0} cannot be used with non-numeric expressions: {1}
ERR.015.012.0042 = A windowed aggregate function {0} cannot use its own order by clause or be distinct with an OVER ORDER BY: {1}
AggregateValidationVisitor.non_comparable = The aggregate function {0} cannot be used with non-comparable expressions: {1}
AggregateValidationVisitor.non_xml = The XMLAGG aggregate function {0} requires an expression of type XML: {1}
AggregateValidationVisitor.non_boolean=The boolean aggregate functions ANY, SOME, EVERY require a boolean expression.
AggregateValidationVisitor.invalid_distinct=The enhanced numeric aggregate functions STDDEV_POP, STDDEV_SAMP, VAR_POP, VAR_SAMP cannot have DISTINCT specified.
ERR.015.012.0052 = The element [{0}] is in an INSERT but does not support updates.
ERR.015.012.0053 = Element {1} of {0} is neither nullable nor has a default value. A value must be specified in the insert.
TEIID30126=Column variables do not reference columns on group "{0}": {1}
ERR.015.012.0055 = Element {0} does not allow nulls.
ERR.015.012.0059 = Left side of update expression must be an element that supports update: {0}
ERR.015.012.0060 = Element {0} does not allow nulls.
ERR.015.012.0062 = Elements cannot appear more than once in a SET or USING clause.  The following elements are duplicated: {0}
ERR.015.012.0063 = Multiple failures occurred during validation:
ERR.015.012.0064 = Validation succeeded
TEIID30124=Loop cursor or exception group name {0} already exists.
ERR.015.012.0067 = No scalar subqueries are allowed in the SELECT with no FROM clause.
ERR.015.012.0069 = INTO clause can not be used in XML query.

# optimizer (004)
TEIID30250=Can''t convert plan node of type {0}
TEIID30251=Error finding connectorBindingID for command
ERR.015.004.0010= Unknown group specified in OPTION MAKEDEP/MAKENOTDEP: {0}
TEIID30278=Group has an access pattern which has not been met: group(s) {0}; access pattern(s) {1}
TEIID30267=Error getting model for {0}
TEIID30263=Error rewriting: {0}
TEIID30268=Unable to create a query plan that sends a criteria to \"{0}\".  This connection factory requires criteria set to true indicating that a query against this model requires criteria.
TEIID30283=Could not resolve group symbol {0}
TEIID30306=The criteria {0} has elements from the root staging table and the document nodes which is not allowed.
TEIID30309=No mapping node found named, ''{0}'', in use of ''context''
TEIID30287=The XML document element(s) {0} are not mapped to data and cannot be used in the criteria \"{1}\".
TEIID30281=Could not parse query transformation for {0}: {1}
TEIID30300=Context functions within the same conjunct refer to different contexts: {0}

# processor (006)
ERR.015.006.0001= XMLPlan toString couldn''t print entire Program.
ERR.015.006.0034= Unexpected symbol type while updating tuple: {0}
TEIID30166=Tuple source does not exist: {0}
TEIID30212=Instructed to abort processing when recursion limit reached.
ERR.015.006.0042= No xml schema to validate document against
ERR.015.006.0048= Fatal Error: {0}
ERR.015.006.0049= Error: {0}
ERR.015.006.0051= Invalid direction for MoveDocInstruction: {0}
ERR.015.006.0054= Instructed to abort processing as default of choice.

# rewriter (009)
TEIID30372=Error evaluating criteria: {0}
ERR.015.009.0002= Error translating criteria on the user''s command, the criteria translated to {0} is not valid
TEIID30373=Error simplifying mathematical expression: {0}

SQLParser.Aggregate_only_top_level=Aggregate functions are only allowed HAVING/SELECT/ORDER BY clauses.  Window functions are only allowed in the SELECT/ORDER BY clauses: {0}.  Both require a FROM clause to be present.
SQLParser.window_only_top_level=Window functions are not allowed in the HAVING clause: {0}
SQLParser.Unknown_agg_func=Unknown aggregate function: {0}
SQLParser.Invalid_func=Invalid function name: [{0}]
SQLParser.Integer_parse=Unable to parse integer literal: {0}
SQLParser.Float_parse=Unable to parse floating point literal: {0}
SQLParser.decimal_parse=Unable to parse decimal literal: {0}
SQLParser.Invalid_id=Invalid metadata ID format: [{0}]
SQLParser.Invalid_alias=Invalid alias format: [{0}]
SQLParser.Invalid_short_name=Invalid simple identifier format: [{0}]
SQLParser.invalid_window=Cannot window a non-aggregate expression {0}.
SQLParser.function_def=Function or foreign procedure {0} cannot define a body.
SQLParser.view_def=Foreign or Global Temporary table {0} cannot be defined by a query expression.
SQLParser.pk_exists=Primary Key is already defined on {0}
SQLParser.no_column=Column name {0} not found on table {1}
SQLParser.function_return=Function {0} is not valid.  Functions can not support result set return parameters, and must have a scalar return parameter.
SQLParser.function_in=Functions {0} is not valid.  Functions can only support 'In/RESULT' parameters.
SQLParser.alter_table_doesnot_exist=The table {0} does not exist in the schema provided.
SQLParser.alter_procedure_doesnot_exist=The procedure {0} does not exist in the schema provided.
SQLParser.alter_procedure_param_doesnot_exist=The parameter {0} does not exist on procedure {1} in the schema provided.
SQLParser.alter_function_param_doesnot_exist=The parameter {0} does not exist on function {1} in the schema provided.
SQLParser.alter_table_param=Parameter {0} in not a valid alter target on table {1}.
SystemSource.array_length_desc=Get the length of the given array value
SystemSource.array_param1=Array
SystemSource.array_length_result=The array length
SystemSource.array_get_desc=Get the object value at the given array index
SystemSource.array_get_param2=Array index
SystemSource.array_get_result=The object value
SystemSource.Add_desc=Converts escape sequences in the given string to their actual characters. 
SystemSource.unescape_param1=String to be unescaped
SystemSource.unescape_result=Unescaped string
SystemSource.Add_desc=Add two numbers
SystemSource.Add_result_desc=Left operand + right operand
SystemSource.Subtract_desc=Subtract two numbers
SystemSource.Subtract_result_desc=Left operand - right operand
SystemSource.Multiply_desc=Multiply two numbers
SystemSource.Multiply_result_desc=Left operand * right operand
SystemSource.Divide_desc=Divide two numbers
SystemSource.Divide_result_desc=Left operand / right operand
SystemSource.Ceiling_desc=Ceiling of number
SystemSource.Exp_desc=e^number
SystemSource.Floor_desc=Floor of number
SystemSource.Log_desc=Log (base e) of number
SystemSource.Log10_desc=Log (base 10) of number
SystemSource.Acos_desc=Arccosine of number
SystemSource.Asin_desc=Arcsine of number
SystemSource.Atan_desc=Arctan of number
SystemSource.Atan2_desc=Arctan of number1 / number2
SystemSource.Cos_desc=Cosine of number
SystemSource.Cot_desc=Cotangent of number
SystemSource.Degrees_desc=Convert from radians to degrees
SystemSource.Pi_desc=Constant value for pi
SystemSource.Radians_desc=Convert from degrees to radians
SystemSource.Sin_desc=Sine of number
SystemSource.Tan_desc=Tangent of number
SystemSource.Bitand_desc=Bitwise AND of two integers
SystemSource.Bitand_result_desc=integer1 AND integer2
SystemSource.Bitor_desc=Bitwise inclusive OR of two integers
SystemSource.Bitor_result_desc=integer1 OR integer2
SystemSource.Bitxor_desc=Bitwise exclusive OR (XOR) of two integers
SystemSource.Bitxor_result_desc=integer1 XOR integer2
SystemSource.Bitnot_desc=Bitwise inversion (NOT) of a 32-bit integer. Equivalent to XOR(integer, 0xFFFFFFFF)
SystemSource.Bitnot_result_desc=32-bit inverted integer
SystemSource.Curdate_desc=Current date
SystemSource.Curtime_desc=Current time
SystemSource.Now_desc=Current timestamp
SystemSource.Dayname_result_d_desc=Day name for date
SystemSource.Dayname_result_ts_desc=Day name for timestamp
SystemSource.Dayofmonth_result_d_desc=Day of month for date (1 = 1st)
SystemSource.Dayofmonth_result_ts_desc=Day of month for timestamp (1 = 1st)
SystemSource.Dayofweek_result_d_desc=Day of week for date (1 = Sunday)
SystemSource.Dayofweek_result_ts_desc=Day of week for timestamp (1 = Sunday)
SystemSource.Dayofyear_result_d_desc=Day of year for date (1 = Jan 1st)
SystemSource.Dayofyear_result_ts_desc=Day of year for timestamp (1 = Jan 1st)
SystemSource.Month_result_d_desc=Month for date (1 = January)
SystemSource.Month_result_ts_desc=Month for timestamp (1 = January)
SystemSource.Monthname_result_d_desc=Month name for date
SystemSource.Monthname_result_ts_desc=Month name for timestamp
SystemSource.Week_result_d_desc=Week of year for date
SystemSource.Week_result_ts_desc=Week of year for timestamp
SystemSource.Year_result_d_desc=Year for date
SystemSource.Year_result_ts_desc=Year for timestamp
SystemSource.Hour_result_t_desc=Hour for time
SystemSource.Hour_result_ts_desc=Hour for timestamp
SystemSource.Minute_result_t_desc=Minute for time
SystemSource.Minute_result_ts_desc=Minute for timestamp
SystemSource.Second_result_t_desc=Second for time
SystemSource.Second_result_ts_desc=Second for timestamp
SystemSource.Quarter_result_d_desc=Quarter for date (1=Jan/Feb/Mar)
SystemSource.Quarter_result_ts_desc=Quarter for timestamp (1=Jan/Feb/Mar)
SystemSource.Length_result=Length of string
SystemSource.Ucase_result=Upper case of string
SystemSource.Lcase_result=Lower case of string
SystemSource.Lower_result=Lower case of string
SystemSource.Upper_result=Upper case of string
SystemSource.UcaseClob_result=Upper case of clob
SystemSource.LcaseClob_result=Lower case of clob
SystemSource.LowerClob_result=Lower case of clob
SystemSource.UpperClob_result=Upper case of clob
SystemSource.Left_result=Left trimmed string
SystemSource.Right_result=Right trimmed string
SystemSource.Formattime_desc=Convert to string
SystemSource.Formattime_result_desc=Converted time
SystemSource.Formatdate_desc=Convert to string
SystemSource.Formatdate_result_desc=Converted date
SystemSource.Formattimestamp_desc=Convert to string
SystemSource.Formattimestamp_result_desc=Converted timestamp
SystemSource.Parsetime_desc=Convert string to time
SystemSource.Parsetime_result_desc=Time converted
SystemSource.Parsedate_desc=Convert string to date
SystemSource.Parsedate_result_desc=Date converted
SystemSource.Parsetimestamp_desc=Convert string to timestamp
SystemSource.Parsetimestamp_result_desc=Timestamp converted
SystemSource.Formatinteger_desc=Convert to Integer
SystemSource.Formatinteger_result_desc=Integer formatted
SystemSource.Formatlong_desc=Convert to Long
SystemSource.Formatlong_result_desc=Long formatted
SystemSource.Formatdouble_desc=Convert to Double
SystemSource.Formatdouble_result_desc=Double formatted
SystemSource.Formatfloat_desc=Convert to Float
SystemSource.Formatfloat_result_desc=Float formatted
SystemSource.Formatbiginteger_desc=Convert to Big integer
SystemSource.Formatbiginteger_result_desc=Big integer formatted
SystemSource.Formatbigdecimal_desc=Convert to Big decimal
SystemSource.Formatbigdecimal_result_desc=Big decimal formatted
SystemSource.Parseinteger_desc=Parse to Integer
SystemSource.Parseinteger_result_desc=Integer parsed
SystemSource.Parselong_desc=Parse to Long
SystemSource.Parselong_result_desc=Long parsed
SystemSource.Parsedouble_desc=Parse to Double
SystemSource.Parsedouble_result_desc=Double parsed
SystemSource.Parsefloat_desc=Parse to Float
SystemSource.Parsefloat_result_desc=Float parsed
SystemSource.Parsebiginteger_desc=Parse to Biginteger
SystemSource.Parsebiginteger_result_desc=Biginteger parsed
SystemSource.Parsebigdecimal_desc=parse to Bigdecimal
SystemSource.Parsebigdecimal_result_desc=Bigdecimal parsed
SystemSource.Arith_left_op=Left operand
SystemSource.Arith_right_op=Right operand
SystemSource.Abs_desc=Absolute value of number
SystemSource.Abs_arg=Number
SystemSource.Abs_result_desc=Absolute value of number
SystemSource.Rand_desc=Random Number
SystemSource.Rand_arg=Number
SystemSource.Rand_result_desc=Generated Random Number
SystemSource.uuid_desc=UUID
SystemSource.uuid_result_desc=type 4 UUID
SystemSource.trim_desc=Trim characters from the front and/or back of a string
SystemSource.trim_arg1=Trim specification, can be one of TRAILING, LEADING, or BOTH
SystemSource.trim_arg2=Trim character - must be a single character
SystemSource.trim_arg3=String to trim
SystemSource.trim_result=Trimmed string
SystemSource.Double_arg2=Number
SystemSource.Atan_arg1=Number parameter1 
SystemSource.Atan_arg2=Number parameter2 
SystemSource.Mod_desc=Modulus of two numbers
SystemSource.Mod_result_desc=Left operand mod right operand
SystemSource.Power_desc=Raise base to power
SystemSource.Power_arg1=Base
SystemSource.Power_arg2=Power
SystemSource.Power_result_desc=Base ^ Power
SystemSource.Round_desc=Round number to specified places
SystemSource.Round_arg1=Numbers
SystemSource.Round_arg2=Places
SystemSource.Round_result_desc=Number rounded to specified places
SystemSource.Sign_desc=Sign of number: 1 if number>0, 0 if number==0, -1 if number<0
SystemSource.Sign_arg1=Number
SystemSource.Sign_result_desc=Sign of number
SystemSource.Sqrt_desc=Square root of number
SystemSource.Sqrt_arg1=Number
SystemSource.Sqrt_result_desc=Square root of number
SystemSource.Timestampadd_d_desc=Add count number of interval type to date
SystemSource.Timestampadd_d_arg1=Interval type
SystemSource.Timestampadd_d_arg2=Count number
SystemSource.Timestampadd_d_arg3=Date type
SystemSource.Timestampadd_d_result_desc=Returned modified date
SystemSource.Timestampadd_t_desc=Add count number of interval type to time
SystemSource.Timestampadd_t_arg1=Interval type
SystemSource.Timestampadd_t_arg2=Count number
SystemSource.Timestampadd_t_arg3=Time type
SystemSource.Timestampadd_t_result_desc=Returned modified time
SystemSource.Timestampadd_ts_desc=Add count number of interval type to timestamp
SystemSource.Timestampadd_ts_arg1=Interval type
SystemSource.Timestampadd_ts_arg2=Count number
SystemSource.Timestampadd_ts_arg3=Timestamp type
SystemSource.Timestampadd_ts_result=Returned modified timestamp
SystemSource.Timestampdiff_ts_desc=Calculate estimated number of intervals between start and end timestamp
SystemSource.Timestampdiff_ts_arg1=Interval type
SystemSource.Timestampdiff_ts_arg2=Start timestamp
SystemSource.Timestampdiff_ts_arg3=End timestamp
SystemSource.Timestampdiff_ts_result_desc=Returns estimated number of intervals between start and end timestamp
SystemSource.TimestampCreate_desc=Create timestamp from a date and a time
SystemSource.TimestampCreate_arg1=Date
SystemSource.TimestampCreate_arg2=Time
SystemSource.TimestampCreate_result_desc=Timestamp built from date and time
SystemSource.Stringfunc_arg1=String
SystemSource.Clobfunc_arg1=Clob
SystemSource.Concat_desc=Concatenate left and right strings
SystemSource.Concat_arg1=Left string
SystemSource.Concat_arg2=Right string
SystemSource.Concat_result_desc=Concatenated strings
SystemSource.Concatop_desc=Concatenate left and right strings
SystemSource.Concatop_arg1=Left string
SystemSource.Concatop_arg2=Right string
SystemSource.Concatop_result_desc=Concatenated strings
SystemSource.Substring_desc=Substring of string, starting at index, of length
SystemSource.Substring_arg1=String
SystemSource.Substring_arg2=Starting index
SystemSource.Substring_arg3=Length of substring
SystemSource.Substring_result=Substring
SystemSource.Susbstring2_desc=Substring of string, starting at index, to end of string
SystemSource.Substring2_arg1=String
SystemSource.Substring2_arg2=Starting index
SystemSource.Substring2_result=Substring
SystemSource.Left_desc=First length characters of string
SystemSource.Left_arg1=String
SystemSource.Left_arg2=Length of substring
SystemSource.Left2_result=First length characters of string
SystemSource.Right_desc=Last length characters of string
SystemSource.Right_arg1=String
SystemSource.Right_arg2=Length of substring
SystemSource.Right2_result=Last length characters of string
SystemSource.Locate_desc=Find index of substring in string starting at index
SystemSource.Locate_arg1=Substring to find
SystemSource.Locate_arg2=String
SystemSource.Locate_arg3=Starting index
SystemSource.Locate_result=Index of substring or -1 if not found
SystemSource.Locate2_desc=Find index of substring in string
SystemSource.Locate2_arg1=Substring to find
SystemSource.Locate2_arg2=String
SystemSource.Locate2_result=Index of substring or -1 if not found
SystemSource.Replace_desc=Replace any substring in string with replacement
SystemSource.Replace_arg1=String
SystemSource.Replace_arg2=Substring to match
SystemSource.Replace_arg3=Replacement string
SystemSource.Replace_result=String with replacements
SystemSource.Repeat_desc=Repeat string with count times
SystemSource.Repeat_arg1=String
SystemSource.Repeat_arg2=Count times to repeat
SystemSource.Repeat_result=String repeated with count times
SystemSource.Space_desc=Repeat space count times
SystemSource.Space_arg1=Number of times to repeat
SystemSource.Space_result=Space repeated count times
SystemSource.Insert_desc=Insert string2 into string1 by deleting length characters at start and inserting string2
SystemSource.Insert_arg1=Initial string
SystemSource.Insert_arg2=Starting position
SystemSource.Insert_arg3=Number of characters to delete at start
SystemSource.Insert_arg4=String to insert
SystemSource.Insert_result=Inserted string
SystemSource.Ascii_desc=Takes a character and returns the ASCII or unicode integer representation
SystemSource.Ascii_arg1=String
SystemSource.Ascii_result=Character value
SystemSource.Ascii2_desc=Takes a character and returns the ASCII or unicode integer representation
SystemSource.Ascii2_arg1=Character
SystemSource.Ascii2_result=Character value
SystemSource.Chr_desc=Takes a unicode or ASCII value and returns the character representation
SystemSource.Chr_arg1=Code value
SystemSource.Chr_result=Character representation
SystemSource.Char_desc=Takes a unicode or ASCII value and returns the character representation
SystemSource.Char_arg1=Code value
SystemSource.Char_result=Character representation
SystemSource.Initcap_desc=Capitalizes each word (each letter after whitespace)
SystemSource.Initcap_arg1=Input string
SystemSource.Initcap_result=Result string
SystemSource.Lpad_desc=Pad the input string on the left to length
SystemSource.Lpad_arg1=String
SystemSource.Lpad_arg2=Padded length
SystemSource.Lpad_result=Padded string
SystemSource.Lpad3_desc=Pad the input string on the left to length with pad character
SystemSource.Lpad3_arg1=String
SystemSource.Lpad3_arg2=Padded length
SystemSource.Lpad3_arg3=Pad character
SystemSource.Lpad3_result=Padded string
SystemSource.Rpad1_desc=Pad the input string on the right to length
SystemSource.Rpad1_arg1=String
SystemSource.Rpad1_arg2=Padded length
SystemSource.Rpad1_result=Padded string
SystemSource.Rpad3_desc=Pad the input string on the right to length with pad character
SystemSource.Rpad3_arg1=String
SystemSource.Rpad3_arg2=Padded length
SystemSource.Rpad3_arg3=Pad character
SystemSource.Rpad3_result=Padded string
SystemSource.Translate_desc=Translate the input string by converting characters in the source string to characters in the destination string
SystemSource.Translate_arg1=String
SystemSource.Translate_arg2=Source string
SystemSource.Translate_arg3=Destination string
SystemSource.Translate_result=Translated string
SystemSource.Convert_arg1=Source value
SystemSource.Convert_arg2=Target type
SystemSource.Convert_result=Converted value
SystemSource.Context_desc=Evaluate XML expression in the context of a different mapping level
SystemSource.Context_arg1=XML context tag
SystemSource.Context_arg2=XML element
SystemSource.Context_result=Expression in higher context
SystemSource.Rowlimit_desc=Limit the number of rows from an XML mapping class
SystemSource.RowlimitException_desc=Limit the number of rows from an XML mapping class, throw Exception if passed
SystemSource.Rowlimit_arg1=XML tag in the scope of a mapping class
SystemSource.Rowlimit_result=Number of rows to be limited to
SystemSource.Decode1_desc=Map the input value to a comma-separated list of allowed output values
SystemSource.Decode1_arg1=Input column for decode
SystemSource.Decode1_arg2=The comma delimited String that represents the mapping between input column value and output values.
SystemSource.Decode1_result=The decoded value from the decode string.
SystemSource.Decode2_desc=Map the input value to a delimiter-separated list of allowed output values
SystemSource.Decode2_arg1=Input column for decode
SystemSource.Decode2_arg2=The comma delimited String that represents the mapping between input column value and output values.
SystemSource.Decode2_arg3=Decode String delimiter character(s)
SystemSource.Decode2_result=The decoded value from the decode string.
SystemSource.Lookup_desc=Look up a value in a cached code table
SystemSource.Lookup_arg1=Full group name of code table
SystemSource.Lookup_arg2=Short name of return element in code table
SystemSource.Lookup_arg3=Short name of key element in code table
SystemSource.Lookup_arg4=Key value to lookup
SystemSource.Lookup_result=Return value for key as specified in code table
SystemSource.User_desc=Get current user name 
SystemSource.User_result=Return user name
SystemSource.current_database_desc=Get current database name
current_database_result=Returns the catalog name
SystemSource.Env_desc=Get the value of an environment variable 
SystemSource.Env_varname=Name of the environment variable
SystemSource.Env_result=Return the string value of the environment variable
SystemSource.Nvl_desc=Specifies a value to use instead if the input value is null
SystemSource.Nvl_arg1=Value to check
SystemSource.Nvl_arg2=Returned if value is null
SystemSource.Nvl_result=Value or valueIfNull if value is null
SystemSource.Ifnull_desc=Specifies a value to use instead if the input value is null
SystemSource.Ifnull_arg1=Value to check
SystemSource.Ifnull_arg2=Returned if value is null
SystemSource.Ifnull_result=Value or valueIfNull if value is null
SystemSource.Formattime_arg1=Time input
SystemSource.Formattime_arg2=Time format
SystemSource.Formatdate_arg1=Date input
SystemSource.Formatdate_arg2=Date format
SystemSource.Formattimestamp_arg1=Timestamp input
SystemSource.Formattimestamp_arg2=Timestamp format
SystemSource.Parsetime_arg1=String input
SystemSource.Parsetime_arg2=Time format
SystemSource.Parsedate_arg1=String input
SystemSource.Parsedate_arg2=Date format
SystemSource.Parsetimestamp_arg1=String input
SystemSource.Parsetimestamp_arg2=Timestamp format
SystemSource.Formatnumber_arg1=String input
SystemSource.Formatnumber_arg2=Number format
SystemSource.Parsenumber_arg1=String input
SystemSource.Parsenumber_arg2=Parse format
SystemSource.Bitfunc_arg1=Integer parameter
SystemSource.Bitfunc2_arg1=First integer
SystemSource.Bitfunc2_arg2=Second integer
SystemSource.Convert_desc=Convert from {0} to target type
SystemSource.xpathvalue_description=Retrieve the first match content for an XPath statement
SystemSource.xpath_param1=Source document
SystemSource.xpath_param2=XPath expression
SystemSource.xpathvalue_result=Single result
SystemSource.xsltransform_description=Transform the document with the given stylesheet. 
SystemSource.xsltransform_param1=Source document
SystemSource.xsltransform_param2=XSL stylesheet
SystemSource.xsltransform_result=Clob result
SystemSource.xmlconcat_description=Concat XML types. 
SystemSource.xmlconcat_param1=First element
SystemSource.xmlcomment_description=Create an XML comment. 
SystemSource.xmlconcat_param1=String comment
SystemSource.xmlconcat_result=XML result
SystemSource.xmlpi_description=Create an XML processing instruction. 
SystemSource.xmlpi_param1=Target
SystemSource.xmlpi_param2=Content
SystemSource.xmlpi_result=XML result
SystemSource.jsonToXml_description=Create an XML document representing the given JSON. 
SystemSource.jsonToXml_param1=Root element name
SystemSource.jsonToXml_param2=JSON
SystemSource.jsonToXml_result=XML result
SystemSource.modifyTimeZone_description=Modify the time zone of this timestamp by adding or subtracting time
SystemSource.modifyTimeZone_param1=Timestamp
SystemSource.modifyTimeZone_param2=Starting time zone
SystemSource.modifyTimeZone_param3=Ending time zone
SystemSource.modifyTimeZone_result=Original timestamp with time added or subtracted to give the equivalent time in a different time zone
SystemSource.CommandPayload_desc0=Retrieve the command payload as a string
SystemSource.CommandPayload_desc1=Retrieve a property from the command payload, passed as a Properties object
SystemSource.CommandPayload_result=The property value from the command payload 
SystemSource.CommandPayload_property=The property name
SystemSource.hasRole_description=Determine if the caller has the given role
SystemSource.hasRole_param1=Role type
SystemSource.hasRole_param2=Role name
SystemSource.hasRole_result=whether the caller is in the given role
SystemSource.from_unixtime_description=Return the Unix timestamp (in seconds) as a Timestamp value 
SystemSource.from_unixtime_param1=Unix timestamp (in seconds)
SystemSource.from_unixtime_result=Timestamp value
SystemSource.nullif_description=Equivalent to case when (param1 = param2) then null else param1 
SystemSource.nullif_param1=First parameter
SystemSource.nullif_result=null if the parameters are equivalent else param1
SystemSource.coalesce_description=Returns the first non-null parameter
SystemSource.coalesce_param1=parameter
SystemSource.coalesce_result=The first non-null parameter
SystemSource.to_chars_description=Converts a Blob to the appropriate chars
SystemSource.to_chars_param1=Blob
SystemSource.to_chars_param2=The encoding
SystemSource.to_bytes_param3=well-formed
SystemSource.to_chars_result=Clob char rep
SystemSource.to_bytes_description=Converts a Clob to the appropriate bytes
SystemSource.to_bytes_param1=Clob
SystemSource.to_bytes_param2=The encoding
SystemSource.to_bytes_param3=well-formed
SystemSource.to_bytes_result=byte representation Blob
SystemSource.session_id_desc=Returns the session id of the currently logged in user 
SystemSource.session_id_result=Returns the session id of the currently logged in user
SystemSource.endswith_desc=Find if string has ending character sequence as defined in substring
SystemSource.endswith_arg1=substring
SystemSource.endswith_arg2=string
SystemSource.endswith_result=true if string ends with character sequence of substring; false otherwise.

SystemSource.jsonParse_desc=Validates that the text is legal JSON
SystemSource.jsonParse_param1=a Clob or Blob that should contain JSON text
SystemSource.jsonParse_param2=indicates if the JSON is well-formed, such that validation is by-passed.
SystemSource.jsonParse_result=a Clob result known to be valid JSON

SystemSource.jsonArray_desc=Returns a JSON array of the values passed in.
SystemSource.jsonArray_param1=any number of JSON values or values convertable to JSON
SystemSource.jsonArray_result=a JSON array of values

SystemSource.teiid_session_get_desc=Return the current session variable value.
SystemSource.teiid_session_get_param1=the string key
SystemSource.teiid_session_get_result=the current value

SystemSource.teiid_session_set_desc=Set the session variable value.
SystemSource.teiid_session_set_param1=the string key
SystemSource.teiid_session_set_param2=the value
SystemSource.teiid_session_set_result=the previous value if one was set

TEIID30350=Element ''{0}'' not found.
TEIID30351=Group ''{0}'' not found.
TEIID30341=Function {0} is marked in the function metadata as a function that must be evaluated at the source.
TEIID30328=Unable to evaluate {0}: {1}
XMLSerialize.resolvingError=XMLSerialize is valid only for XML expressions: {0}
TEIID30336=XMLSerialize: data exception - not an xml document
TEIID30333=Error evaluating XMLQuery: {0}
TEIID30145=Unable to convert procedural parameter {0} of type {1} to expected type {2}
TEIID30139=Procedure {0} does not have a return value.
TEIID30144=OUT/RETURN parameter {0} with type {1} cannot be converted to {2}
TEIID30100=Expected dynamic command sql to be of type STRING instead of type {0}.
UnionQueryResolver.type_conversion=The Expression {0} used in a nested UNION ORDER BY clause cannot be implicitly converted from type {1} to type {2}.
ValidationVisitor.select_into_no_implicit_conversion=There is no implicit conversion between the source element type ({0}) and the target element type ({1}) at position {2} of the query: {3}
ValidationVisitor.excpet_intersect_all=EXCEPT ALL and INTERSECT ALL are currently unsupported
ValidationVisitor.element_updates_not_allowed=Metadata does not allow updates on the element: {0}
ValidationVisitor.invalid_batch_command=Only INSERT, UPDATE, DELETE, and SELECT ... INTO statements are allowed within a batch.
ValidationVisitor.badlimit2=The row limit/offset in the LIMIT clause must be >= 0
ValidationVisitor.badlimit1=The row limit/offset in the LIMIT clause must a positive integer or an effectively constant integer expression.
ValidationVisitor.invalid_scalar_group_reference=Cannot reference a scalar group as a table: {0}
ValidationVisitor.select_into_wrong_elements=Wrong number of elements being SELECTed INTO the target table. Expected {0} elements, but was {1}.
ValidationVisitor.user_defined_aggregate_as_function=Cannot call user defined aggregate function {0} as a function.  To disambiguate, please include an ALL keyword - {1}(ALL ...)
ValidationVisitor.uda_not_allowed=User defined aggregate function does not allow {0}: {1}
ValidationVisitor.uda_analytic=User defined aggregate function is analytic and must be windowed: {0} 
SimpleQueryResolver.Query_was_redirected_to_Mat_table=The query against {0} was redirected to the materialization table {1}.
SimpleQueryResolver.ambiguous_all_in_group=The symbol {0} refers to more than one group defined in the FROM clause.
TEIID30114=Cannot access procedure {0} using table semantics since the parameter and result set column names are not all unique.
TEIID30101=Duplicate WITH clause item name {0}
TEIID30102=The number of WITH clause columns for item {0} do not match the query expression
QueryResolver.invalid_xpath=Invalid xpath value: {0}
TEIID30066=The definition for {0} does not have the correct number of projected symbols.  Expected {1}, but was {2}.
QueryResolver.wrong_view_symbol_type=The definition for {0} has the wrong type for column {1}.  Expected {2}, but was {3}.
TEIID30125=Cursor or exception group names cannot begin with "#" as that indicates the name of a temporary table: {0}.
SimpleQueryResolver.materialized_table_not_used=The query against {0} did not use materialization table {1} due to the use of OPTION NOCACHE.
SimpleQueryResolver.cache_hint_used=Loading materialized view {1} for view {0} using cache hint {2}.
SimpleQueryResolver.procedure_cache_used=Procedure caching will be used for {0}.
SimpleQueryResolver.procedure_cache_not_usable=Procedure caching will not be used for {0} since the result set cache is disabled or the results/parameters cannot be cached.
SimpleQueryResolver.procedure_cache_not_used=Procedure caching will not be used for {0} due to the use of OPTION NOCACHE.
ValidationVisitor.groupby_subquery=Expressions used in a GROUP BY clause cannot be constant and must not contain subqueries: "{0}".
ValidationVisitor.filter_subquery=Expressions used in a FILTER clause or a window function must not contain subqueries nor outer references: "{0}".
ValidationVisitor.ranking_requires_order_by=The window ranking functions RANK, DENSE_RANK, and ROW_NUMBER require the use of an ORDER BY clause in the window specification: {0}.
ValidationVisitor.window_order_by=The window specification for an ordered aggregate cannot use an ORDER BY clause: {0}.
ValidationVisitor.Procedure_has_group_self_reference=Procedure cannot have a Group reference to itself.
ExpressionEvaluator.Expected_props_for_payload_function=Unable to evaluate {0}: expected Properties for command payload but got object of type {1}
ValidationVisitor.The_rowlimit_function_cannot_be_used_in_a_non-XML_command=The ''rowlimit'' and ''rowlimitexception'' functions cannot be used in a non-XML command
ValidationVisitor.The_context_function_cannot_be_used_in_a_non-XML_command=The ''context'' function cannot be used in a non-XML command
ValidationVisitor.0=The ''rowlimit'' and ''rowlimitexception'' functions cannot be nested within other functions.
ValidationVisitor.1=The ''rowlimit'' and ''rowlimitexception'' functions operand must be a constant nonnegative integer.
ValidationVisitor.2=The ''rowlimit'' and ''rowlimitexception'' functions arg must be an XML node symbol
ValidationVisitor.3=''Rowlimit'' and ''rowlimitexception'' functions can only be used within a compare criteria which is entirely a single conjunct.
ValidationVisitor.Context_function_nested=Context functions cannot be nested
ERR.015.004.0036= First argument in ''context'' must be the name of a node in the XML document model.  Found Object {0} of Class {1}
TEIID30141=Invalid param name(s): {0}.  Name(s) of params without explicit values: {1}
TEIID30138=Duplicate named param ''{0}''
TEIID30089=Required parameter ''{0}'' has no value was set or is an invalid parameter.
TEIID30091=Cannot create group ''{0}'' with multiple columns named ''{1}''
TEIID30090=Exception converting value {0} of type {1} to expected type {2}
TEIID30086=ORDER BY expression ''{0}'' cannot be used with a set query.
TEIID30088=Unrelated order by column {0} cannot be used in a SET query, with SELECT DISTINCT, or GROUP BY
TEIID30133=If any symbol in SELECT clause is ''xml'' or group.''xml'' , then no other element is allowed.
TEIID30123=The datatype for the expression was not resolvable.
TEIID30117=Cannot create temporary table "{0}". Local temporary tables must be created with unqualified names.
ValidationVisitor.drop_of_nontemptable=Cannot drop a non temporary table "{0}".
ValidationVisitor.drop_of_globaltemptable=Cannot drop a global temporary table "{0}".							
ValidationVisitor.orderby_expression_xml=XML queries cannot order by an expression.
ValidationVisitor.text_table_invalid_width=For a fixed width text table, all columns must have width set.
ValidationVisitor.text_table_width=Fixed width text tables should not have DELIMITER, QUOTE, ESCAPE, SELECTOR or HEADER specified.
ValidationVisitor.text_table_selector_required=The use of a column SELECTOR requires the use of a TEXTTABLE SELECTOR of a different value.
ValidationVisitor.text_table_negative=Text table WIDTH, HEADER, SELECTOR position, or SKIP values must not be negative. 
ValidationVisitor.text_table_delimiter=Text DELIMITER cannot be the same as the QUOTE or ESCAPE characters.
ValidationVisitor.text_table_newline=Text DELIMITER, QUOTE, and ESCAPE characters cannot be the new line character.
ValidationVisitor.xml_namespaces=At most only one NO DEFAULT or DEFAULT namespace may be specified.
ValidationVisitor.xml_namespaces_reserved=The namespaces xmlns and xml are reserved.
ValidationVisitor.xml_namespaces_null_uri=The null uri, or empty string, is not allowed as the uri value.
ValidationVisitor.xml_namespaces_invalid=The namespace prefix {0} is not a valid NCName
ValidationVisitor.xml_attributes_reserved=The namespace xmlns is reserved.
ValidationVisitor.xml_content_type=The expression "{0}" is of OBJECT or BLOB type, which cannot be used as an XML or TEXT content value.
ValidationVisitor.xml_invalid_qname=The qname "{0}" is invalid.
ValidationVisitor.context_item_type=XMLTABLE or XMLQUERY PASSING context item must be an XML value.
ValidationVisitor.passing_requires_name=XMLTABLE or XMLQUERY PASSING clause can only contain at most 1 unnamed item.
ValidationVisitor.duplicate_passing=XMLTABLE, XMLQUERY, or OBJECTTABLE PASSING clause duplicate item name "{0}".
ValidationVisitor.ValidationVisitor.context_item_not_allowed=OBJECTTABLE does not support passing unnamed items.
ValidationVisitor.one_ordinal=Only one FOR ORDINALITY column is allowed for an XMLTABLE.
ValidationVisitor.invalid_default=XMLTABLE or OBJECTTABLE DEFAULT expression is invalid: "{0}"
ValidationVisitor.context_required=The XQuery requires a context item, but none exists in the PASSING clause.
ValidationVisitor.xmlparse_type=XMLPARSE expects a STRING, CLOB, or BLOB value.
ValidationVisitor.invalid_encoding=Encoding {0} is not valid.
ValidationVisitor.subquery_insert=SELECT INTO should not be used in a subquery.
MappingLoader.unknown_node_type=Unknown Node Type "{0}" being loaded by the XML mapping document.
MappingLoader.invalid_criteria_node=Invalid criteria node found; A criteria node must have criteria specified or it must be a default node.
NoCriteria=Failed to add the node, because Criteria nodes must have "criteria" value set on them, or they need to be the default node.
TEIID30457=Found recursive node {0} without recursive root node.
TEIID30152=Failed to evaluate XQuery expression; Please check the query and correct errors in syntax or usage.
TEIID30154=Could not compile XQuery; Please check the query for syntax or usage errors.
TEIID30155=Column "{0}" has an invalid path expression: {1}
TEIID30151=Error building Source for context item.
MappingLoader.invalidName=Null or blank name found in the Mapping Document, Must have valid name. Re-build the VDB
QueryUtil.wrong_number_of_values=The number of bound values ''{0}'' does not match the number of parameters ''{1}'' in the prepared statement.
QueryUtil.Error_executing_conversion_function_to_convert_value=Error converting parameter number {0} with value "{1}" to expected type {2}.
TEIID30128=Cannot convert insert query expression projected symbol ''{0}'' of type {1} to insert column ''{2}'' of type {3}
SetClause.resolvingError=Cannot set symbol ''{1}'' with expected type {2} to expression ''{0}''
TEIID30029=Unexpected format encountered for max or min value

TEIID30009=Reached maximum thread count "{0}" for worker pool "{1}" with a queue size high of "{2}". Queued work waited {3} ms prior to executing. To avoid queuing of work you may consider increasing "max-threads" or decreasing the "max-active-plans" in the "standalone-teiid.xml" file.   
TEIID30021=Uncaught exception processing work

TEIID30238=Duplicate key on {0}
TEIID30236=Null value is not allowed for column {0}
ValidationVisitor.group_in_both_dep=Table specified in both dependent and independent queries ''{0}''
XMLQuery.resolvingError=Failed to resolve the query ''{0}''
TEIID30085=Invalid order by at {0}

TEIID30244=The batch contained an unrecognized command: {0}
TEIID30272=Error getting modelID
TEIID30213=Cannot find namespace URI for namespace {0} of element {1}

TEIID30288=The XML document element {0} is not mapped to data and cannot be used in the ORDER BY clause: {1}
XMLPlanner.The_rowlimit_parameter_{0}_is_not_in_the_scope_of_any_mapping_class=The ''rowlimit'' or ''rowlimitexception'' function parameter ''{0}'' is not an XML node within the scope of any mapping class.
XMLPlanner.Criteria_{0}_contains_conflicting_row_limits=The criteria ''{0}'' contains conflicting row limits for an XML mapping class.
TEIID30174=Failed to rewrite the command: {0}
TEIID30192=Unexpectedly reached the end of the batched update counts at {0}, expected {1}.
TEIID30211=The row limit {0} has been exceeded for XML mapping class {1}.
AddNodeInstruction.element__1=element
AddNodeInstruction.Unable_to_add_xml_{0}_{1},_namespace_{2},_namespace_declarations_{3}_3=Unable to add xml {0} {1}, namespace {2}, namespace declarations {3}
TEIID30160=The request {0} has been cancelled.
VariableSubstitutionVisitor.Input_vars_should_have_same_changing_state=INPUT variables used in the expression should all have same CHANGING state: {0}

ExecDynamicSqlInstruction.0=Evaluated dynamic SQL expression value was null.
TEIID30347=There is a recursive invocation of group ''{0}''. Please correct the SQL.
ExecDynamicSqlInstruction.4=The dynamic sql string contains an incorrect number of elements.
ExecDynamicSqlInstruction.6=The datatype ''{0}'' for element ''{1}'' in the dynamic SQL cannot be implicitly converted to ''{2}''.
TEIID30168=Couldn''t execute the dynamic SQL command "{0}" with the SQL statement "{1}" due to: {2}

TEIID30229=Temporary table "{0}" already exists.
TEIID30226=Temporary table "{0}" does not exist.

TEIID30295=Cannot create a query for MappingClass with user criteria {0}
TEIID30296=Conjunct "{0}" has no relationship with target context {1}.
TEIID30297=Conjunct "{0}" has a non-simple relationship to its parent through context {1}.

TEIID30308=Staging table criteria cannot contian context functions
TEIID30307=Staging table criteria {0} was not specified against a single staging table
TEIID30302=Element {0} is not in the scope of the context {1}
TEIID30301=Element {0} is not a valid data node
TEIID30216=Results for the mapping class {0} are not found;
TEIID30270=No valid criteria specified for procedure parameter {0}
TEIID30164=The procedure parameter {0} is not nullable, but is set to null.

TEIID30042=Error creating {0}
TEIID30048=Error reading {0}
TEIID30040=No directory specified for the file storage manager.
TEIID30041={0} is not a valid storage manager directory.
FileStoreageManager.space_exhausted=Max buffer space of {0} bytes has been exceed.  The current operation will be aborted.

TEIID30175=No value found for column {0} in the row ending on text line {1} in {2}.
TEIID30176=Could not convert value for column {0} in the row ending on text line {1} in {2}.
TEIID30181=HEADER entry missing for column name {0} in {1}.
TEIID30182=Text parse error: Unclosed qualifier at end of text in {0}.
TEIID30184=Text parse error: Unknown escape sequence \\{0} in text line {1} in {2}.
TEIID30177=Text parse error: Fixed width line width {0} is smaller than the expected {1} on text line {2} in {3}.
TEIID30178=Text parse error: Delimited line is longer than the expected max of {2} on text line {0} in {1}.
TEIID30179=Text parse error: Could not read data in {0}
ValidationVisitor.fixed_option=NO ROW DELIMITER can only be used in fixed parsing mode.  

TEIID30170=Error evaluating XQuery row context for XMLTable: {0}
TEIID30172=Error evaluating XMLTable column path expression for column: {0}
TEIID30171=Unexpected multi-valued result was returned for XMLTable column "{0}".  Path expressions for non-XML type columns should return at most a single result.

TEIID30015=Failed to load materialized view table {0}.
TEIID30014=Loaded materialized view table {0} with row count {1}.
TEIID30013=Loading materialized view table {0}
TempTableDataManager.cache_load=Loaded materialized view table {0} from cached contents from another clustered node.
TEIID30233={0} does not target an internal materialized view.
TEIID30230=Materialized view {0} cannot have a row refreshed since there is no primary key.
TEIID30231=Materialized view {0} cannot have a row refreshed because it uses a composite key.
TEIID30232=Materialized view {0} cannot have a row refreshed because it''s cache hint did not specify \"updatable\".
TEIID30012=Refreshing row {1} for materialized view {0}.
TEIID30303=No root node found.

BasicInterceptor.ProcessTree_for__4=ProcessTree for

TEIID30482=Connector is not in OPEN state
ConnectorManagerImpl.Initializing_connector=Initializing connector {0}
TEIID30024=AtomicRequest {0} failed to cancel.

ConnectorWorker.MaxResultRowsExceed=The number of result rows has exceeded the maximum result rows "{0}"
TEIID30004=Connector returned a 0 row non-last batch: {0}.
TEIID30005=rollback failed for requestID={0}
ConnectorWorker.process_failed=Connector worker process failed for atomic-request={0}
TEIID30479=Could not process stored procedure results for {0}.  Expected {1} result set columns, but was {2}.  Please update your models to allow for stored procedure results batching.
TEIID30554=A single source is not assigned to model {0} in VDB name {1}.{2}
TEIID30548=Property value length exceeds max of {0}.
TEIID30549=Could not find a metadata record with uuid {0}.
TEIID30489=Unable to load metadata for VDB name
DQPCore.Clearing_prepared_plan_cache=Clearing prepared plan cache
DQPCore.Clearing_prepared_plan_cache_for_vdb=Clearing prepared plan cache for vdb {0}.{1} 
DQPCore.clearing_resultset_cache=Clearing the resultset cache for vdb {0}.{1}
TEIID30495=The request {0} has been closed.
DQPCore.The_atomic_request_has_been_cancelled=The atomic request {0} has been canceled.
DQPCore.failed_to_cancel=Failed to Cancel request, as request already finished processing
TEIID30006=The maxActivePlan {0} setting should never be greater than the max processing threads {1}.

TEIID30028=Failed to properly rollback autowrap transaction properly
TEIID30019=Unexpected exception for request {0}
TEIID30020=Processing exception for request {1} ''{0}''. Originally {2} {3}.
stack_info=\ Enable more detailed logging to see the entire stacktrace.

# #query (018.005)
ERR.018.005.0095 = User <{0}> is not entitled to action <{1}> for 1 or more of the groups/elements/procedures.

# services (003)
TEIID30032=No lob manager found.
TEIID30033=No existing lob reference found.
TEIID30034=Expected lob to have a reference value.
TEIID30035=Wrong type of data found or no data found; expecting streamable object from the buffer manager.
TEIID30491=Bind variables (represented as "?") were found but are allowed only in prepared or callable statements.
Request.no_result_set=The query does not return a result set, executeQuery should not be used.
Request.result_set=The query is not return an update count, executeUpdate should not be used.
TEIID30035=Wrong type of data found or no data found; expecting streamable object from the buffer manager.
TEIID30027=An error occurred during streaming of Lob Chunks to Client.

TransactionServer.no_transaction=No transaction found for client {0}.
TEIID30525=Concurrent enlistment in global transaction {0} is not supported.
TEIID30521=Expected an existing global transaction {0} but there was none for client {1}
TEIID30520=Unknown END flags
TEIID30521=No global transaction found for {0}.
TEIID30524=Client is not currently enlisted in transaction {0}.
TEIID30518=Cannot resume, transaction {0} was not suspended by client {1}.
TEIID30522=Global transaction {0} already exists.
TEIID30505=Suspended work still exists on transaction {0}.
TransformationMetadata.does_not_exist._1=does not exist.
TEIID30363=Error trying to read virtual document {0}, with body \n{1}
TransformationMetadata.Unknown_support_constant___12=Unknown support constant: 
TEIID30359={1} plan could not be found for physical group {0}
TEIID30364=Error trying to read schemas for the document/table : {0}
TransformationMetadata.Invalid_type=Invalid type: {0}.
TransformationMetadata.does_not_exist._1=does not exist.
TransformationMetadata.0={0} ambiguous, more than one entity matching the same name
TEIID30363=Error trying to read virtual document {0}, with body \n{1}
TransformationMetadata.Unknown_support_constant___12=Unknown support constant: 
TEIID30359=QueryPlan could not be found for physical group
TEIID30364=Error trying to read schemas for the document/table :
TransformationMetadata.Invalid_type=Invalid type: {0}.
TEIID30497=No connector with jndi-name {0} found for Model {1} with source name {2}
translator_not_found=Translator {0} not accessible.
datasource_not_found=Data Source {0} not accessible.

TEIID30008=Caching command "{0}" at a session level, but less deterministic functions were evaluated. 
not_found_cache=Failed to restore results, since batch entries were missing.  The entry will be re-populated. 
TEIID30025=Failed to restore results.  The entry will be re-populated.
failed_to_cache=Failed to store the result set contents to disk.
TEIID30481=Failed to find the Connection Factory with JNDI name {0}. Please check the name or deploy the Connection Factory with specified name.
TEIID31097=Metadata load requires a connection factory

TEIID30254=Source UPDATE or DELETE command "{0}" contains non-pushdown constructs that cannot be simplified into a compensating action.
TEIID31124=Recursive plan detected.  Command type {0} was already issued against {1}.  Planning cycle: {2}

Translate.error=Cannot translate criteria "{0}", it is not matched by selector "{1}"

TEIID30561=A multisource plan must execute a procedure returning parameter values exactly once: {0}

TEIID30546=Unknown log level: {0}, expected one of {1}
TEIID30190=Could not convert value for column: {0}

TEIID30116={0} is not a valid view.
ValidationVisitor.not_a_procedure={0} is not a valid virtual procedure.

TEIID30158={0} does not have an INSTEAD OF trigger defined for {1}.
TEIID30156={0} already has an INSTEAD OF trigger defined for {1}.
error_refresh=error occurred during refreshing the materialized view entries for view {0}

TEIID30003=Without required support property {0}, pushdown will not be enabled for {1} on translator {2}.
full_state_not_supported=Full state transfer is not supported in the resultset cache distribution
TEIID30258=Expression(s) {0} cannot be pushed to source.
TEIID30259=Cannot introduce new expressions {0} in duplicate removal.

TEIID30011=Not performing dependent join using source {0}, since the number of distinct rows for expression {1} exceeds {2}.  You should ensure that your source statistics, including column distinct value counts, accurately reflect the source or use a MAKE_DEP hint to force the join.
TEIID30001=Max block number exceeded. Increase the maxStorageObjectSize to support larger storage objects.  Alternatively you could make the processor batch size smaller.
TEIID30002=Error persisting, attempts to read {0} later will result in an exception. 
TEIID30016=Error transferring block {0} of cache group {1} to storage 
TEIID30017=Error persisting batch, attempts to read batch {0} later will result in an exception
TEIID30018=Error processing cancellation task.
TEIID30022=Error performing defrag
TEIID30023=Error performing defrag truncate
TEIID30026=Failed to cancel {0}
TEIID30030=Unhandled exception disposing reusable execution
TEIID30031=Unhandled exception calling CommandListener
TEIID30562=Cache system has been shutdown
TEIID30476=Request canceled
TEIID30555=No batch values sent for prepared batch update
TEIID30193=Failed to move UP in document
TEIID30059=Out of blocks of size {0}
TEIID30045=Max block number exceeded.  You could try making the processor batch size smaller.
TEIID30161=Query timed out
TEIID30269=Unexpected Exception
TEIID30153=Could not define global variable

TEIID30072= The expressions in this criteria are being compared but are of differing types ({0} and {1}) and no implicit conversion is available: {2}
TEIID30097= Unable to resolve LOOKUP function group: {0}
TEIID30098= Unable to resolve return element referred to by LOOKUP function: {0}
TEIID30118=Cannot create temporary table "{0}". An object with the same name already exists.
TEIID30121=Variable "{0}" is read only and cannot be assigned a value.
TEIID30140= Incorrect number of parameters specified on the stored procedure {2} - expected between {0} and {1} but got {2}
TEIID30146= No procedure plan exists for {0}.
TEIID30183=Text parse error: Non-whitespace character found between the qualifier and the delimiter in text line {0} in {1}.
TEIID30227=Table {0} is locked by pending transaction update.
TEIID30240=Conflicting INSERT target for a partitioned UNION view {0} with values {1}.
TEIID30253=Source UPDATE or DELETE command "{0}" contains non-pushdown constructs and no compensating action can be taken as the table lacks a unique key or the source does not support equality predicates. 
TEIID30275=Join region with unsatisfied access patterns cannot be satisfied by the join criteria, Access patterns: {0} 
TEIID30314=Unknown compare criteria operator: {0}
Evaluator.no_value=No value was available
TEIID30375=The specified insert variables {0} against an inherently updatable view does not map to a key preserving group.
TEIID30377=Parser cannot parse an empty sql statement.
TEIID30390=UDF "{0}" method "{1}" must not return void.
TEIID30391=UDF "{0}" method "{1}" must be public.
TEIID30392=UDF "{0}" method "{1}" must be static.
TEIID30396=Left/Right count {0} is invalid.  It must be >= 0.
TEIID30398={0} value must be a single character: [{1}].
TEIID30407=The rowlimit and rowlimitexception functions may only be used in XML queries.
TEIID30409=Illegal date format: {0}
TEIID30410=Could not parse date using format: {0} {1}
TEIID30413=Unable to evaluate {0}: expected Properties for command payload but got object of type {1}
TEIID30416=Expected a java.sql.Array, or java array type, but got: {0}
TEIID30431={0} has invalid character: {1}
TEIID30449=Invalid escape sequence "{0}" with escape character "{1}"
TEIID30452=Wrong type of child node is being added.
TEIID30477=Failed to unwrap the source connection.
TEIID30563=The request {0} has been cancelled.=======
TEIID30564=Invalid locale {0} for collation, using default collation
TEIID30565=Using collator for locale {0}
TEIID30499=No sources were given for the model {0} 
TEIID30519=Unknown START flags
TEIID30517=Client thread already involved in a transaction. Transaction nesting is not supported. The current transaction must be completed first.

TEIID30581=Invalid table {0}.  A table must have 1 or more columns. 

TEIID30590=Transaction Is null
TEIID30591=Metadata for model {0} can not be retrieved from source, as the translator is not available.

# metadata validation
TEIID31069=Duplicate model defined {0}
TEIID31070=Empty model;There are no tables, procedures or functions defined in this model {0}
TEIID31071=Invalid table; Table {0} has no columns defined
TEIID31072=Invalid Procedure {0}; No return has been defined.
TEIID31073=Invalid functions; {0}
TEIID31075=Foreign table {0} is only allowed to be defined on PHYSICAL model; {1} is defined as VIRTUAL model.
TEIID31077=Source Stored procedure {0} is only allowed to be defined on PHYSICAL model; {1} is defined as VIRTUAL model.
TEIID31078=Pushdown function {0} must be defined on PHYSICAL model; {1} is VIRTUAL model. 
TEIID31079=View {0} is not defined by a query expression.
TEIID31080=View {0} validation error: {1}
TEIID31081=Virtual Procedure {0} did not specify any statements as procedure block in model {0}
TEIID31082={0}.{1} is now "incomplete", because model "{2}" can not retrieve metadata. Please deploy the necessary DataSources.
TEIID31083={0}.{1} is now "incomplete", because model "{2}" can not retrieve metadata. Please fix any errors and re-deploy relevant DataSources and/or the VDB.
TEIID31084=Insert plan is enabled on table {0}, however the plan is not provided. Default insert plan is only used when the explicit "create trigger on insert" is not defined.
TEIID31085=Invalid procedure {0}, return resultset defined, however no columns defined in the resultset.
TEIID31086=Data type could not be determined on Column {0} on Table {1}
TEIID31087=Duplicate Column {0} detected on Table {0}
TEIID31088=The materialization table {0} defined on view {1}, must be defined with "schema" qualifier that represents PHYSICAL model. 
TEIID31089=Invalid Schema {0} is specified on materialization table {1} for view {2}
TEIID31090=Materialization table {0} not found in Schema {1} for view {2}
TEIID31091=Foreign Key definition on view {0} is incomplete. No reference key information not found.
TEIID31092=Foreign Key definition on view {0} points to non-existent table {1} on schema {2}. Fully qualify the Reference Table name including the schema name.
TEIID31093=Invalid Schema qualifier {0} is specified on Foreign Key definition for view {1}
TEIID31094=Foreign Key definition on view {0} points to reference table {1} on schema {2} that has no primary keys
TEIID31095=Foreign Key definition on view {0} points to reference table {1} on schema {2} that has no Primary Keys or Unique Keys that refer to column names {3}, create PK, or FK on the reference table first.


TEIID30600=User defined aggregate function "{0}" method "{1}" must not be static.
TEIID30601=User defined aggregate function "{0}" class "{1}" does not implement {2}
TEIID30602=User defined aggregate function "{0}" class "{1}" does not provide a public no-arg constructor.

TEIID31096=Canceling query {0} since it has exceeded the timeout of {1} milliseconds.

TEIID31099=VDB {0} is not active.  Resubmit your query after loading has completed or after the errors have been corrected.

TEIID31101=Source names are not unique for model {0} in {1}.{2}
TEIID31102=Multiple sources on non multi-source model {0} in {1}.{2}
TEIID31103=There are different sources with the name {0} in {1}.{2}

TEIID31104=Recursion limit of {0} reached.
TEIID31105=Returing warning to client: {0}
TEIID31106=Duplicate parameter {1} defined on {0}
TEIID31107=Procedure {0} can only have 1 RESULT/return value
TEIID31109=Invalid language {0}.  Supported and allowed language names are {1}.
TEIID31110=Invalid script {0}.  Scrpting engine reported: {1}
TEIID31111=No such accessible property/method {0} on {1}.
TEIID31112=Only the last parameter of {0} may be VARIADIC.
TEIID31113={0} extra positional parameter(s) passed to {2}.
TEIID31114=Function based index {1} expression {0} cannot contain subqueries.
TEIID31115=Function based index {1} expression {0} is not deterministic.
TEIID31116=Function based index {1} expression {0} could not be resolved: {2}
TEIID31120=An exception may only be chained to another exception. {0} is not valid.
TEIID31121=The expected result set of the procedure {0} does not match the result set from returnable statement {1} use WITHOUT RETURN to indicate the statement should not be returned - {2}
TEIID31122=Null exception reference.
TEIID31123=Could not load non-FOREIGN UDF "{0}", since both invocation class and invocation method are required.

SQLParser.proc_type_conflict=Result type {1} conflicts with return type {2} for procedure {0}
SQLParser.param_out=Procedure {0} RESULT param {1} must be of type OUT.
udt_format_wrong=UDT option mentioned on column "{0}" is wrong. It must be in the form UDT=name(length,precision,scale). Otherwise UDT data type specified is not a known data type to Teiid.
TEIID31125=Return statement with expression used, but no return value is expected: {0}
TEIID31126=The use of the KEEP ALIASES option has introduced a duplicate alias into the source query {0}.  A NO_UNNEST hint may be needed to preserve a view or the KEEP ALIASES option should not be used and the generated aliases should be optained from the query plan.
TEIID31127=The KEEP ALIASES option cannot be used since a user alias {0} may conflict with generated aliases.  Consider using the generated aliases found in the query plan instead.

TEIID31128=In multisource mode, a column/parameter matching the multisource name {0} on {1} must have type STRING.
TEIID31129=Invalid row based security permission filter on role {0} for resource {1}.
TEIID31130=INSERT/UPDATE violates row based security policy: {0}
TEIID31131=Could not validate INSERT/UPDATE against row based security policy : {0}

TEIID31132=Could not process MERGE against {0} since no primary or unique keys are defined.
TEIID31133=Could not process MERGE against {0} since the key is not fully specified by {1}.

TEIID31134=Could not create foreign temporary table, since schema {0} does not exist.
TEIID31135=Could not create foreign temporary table, since schema {0} is not physical.
ValidationVisitor.temp_fk=The foreign temporary table {0} cannot define foreign keys.

ValidationVisitor.invalid_json_value={0} is not a valid value for inclusion in JSON.  Please convert to a number, text, or boolean type first.
TEIID31144=Value is out of range for timestampdiff.
TEIID31136=Can not set session variable since the maximum of {0} values has been reached.
TEIID31137=No vdb resource exists with name "{0}"
TEIID31138=Cannot add batch to invalidated cache group "{0}".  Check prior logs to see if there was an error persisting a batch.
TEIID30498=Capabilities for {0} were not avaialable.  The command could not be planned properly.

TEIID31139=Invalid column mask on role {0} for resource {1}.

TEIID31140=Invalid number of arguments for string_agg, expected only 2: {0}
TEIID31141=Could not determine the type for string_agg, expected either both arguments to be character or binary types: {0}

TEIID31142=Invalid row based security permission filter containing correlated subquries "{0}" for INSERT/UPDATE against resource {1}.

TEIID31143=Global table {1} load determinism {0} is less than vdb deterministic.
<<<<<<< HEAD
TEIID31145=Expected array or object type for array_get, but was {0}: {1}
=======
TEIID31146=Translator {2} not found for vdb {0} {1} 
>>>>>>> 11f8caab
<|MERGE_RESOLUTION|>--- conflicted
+++ resolved
@@ -1099,8 +1099,5 @@
 TEIID31142=Invalid row based security permission filter containing correlated subquries "{0}" for INSERT/UPDATE against resource {1}.
 
 TEIID31143=Global table {1} load determinism {0} is less than vdb deterministic.
-<<<<<<< HEAD
 TEIID31145=Expected array or object type for array_get, but was {0}: {1}
-=======
-TEIID31146=Translator {2} not found for vdb {0} {1} 
->>>>>>> 11f8caab
+TEIID31146=Translator {2} not found for vdb {0} {1} 
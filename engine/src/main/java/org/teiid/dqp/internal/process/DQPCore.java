--- conflicted
+++ resolved
@@ -540,11 +540,7 @@
 		this.transactionService.terminateTransaction(xid);
 	}	
 	
-<<<<<<< HEAD
-    void logMMCommand(RequestWorkItem workItem, Event status, Integer rowCount, Long cpuTime) {
-=======
-    void logMMCommand(RequestWorkItem workItem, Event status, Long rowCount) {
->>>>>>> a5f0f868
+    void logMMCommand(RequestWorkItem workItem, Event status, Long rowCount, Long cpuTime) {
     	if ((status != Event.PLAN && !LogManager.isMessageToBeRecorded(LogConstants.CTX_COMMANDLOGGING, MessageLevel.INFO))
     			|| (status == Event.PLAN && !LogManager.isMessageToBeRecorded(LogConstants.CTX_COMMANDLOGGING, MessageLevel.TRACE))) {
     		return;

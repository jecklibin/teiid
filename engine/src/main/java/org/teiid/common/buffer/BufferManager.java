--- conflicted
+++ resolved
@@ -132,12 +132,6 @@
 	 * Set the maxActivePlans as a hint at determining the maxProcessing
 	 * @param maxActivePlans
 	 */
-<<<<<<< HEAD
-	void setMaxActivePlans(int maxActivePlans);		
-	
-	@Replicated(replicateState=true)
-	void distributeTupleBuffer(String uuid, TupleBuffer tb);
-=======
 	void setMaxActivePlans(int maxActivePlans);
 
 	/**
@@ -146,5 +140,7 @@
 	 * @return
 	 */
 	int reserveAdditionalBuffers(int additional);		
->>>>>>> 1bad1c92
+	
+	@Replicated(replicateState=true)
+	void distributeTupleBuffer(String uuid, TupleBuffer tb);
 }
--- conflicted
+++ resolved
@@ -2,11 +2,7 @@
 	<parent>
 		<groupId>org.jboss.teiid</groupId>
 		<artifactId>connectors</artifactId>
-<<<<<<< HEAD
-		<version>8.7.0.Beta2</version>
-=======
-		<version>8.7.0.Beta3</version>
->>>>>>> 7825e04e
+        <version>8.7.0.Beta3-SNAPSHOT</version>
 	</parent>
 	<modelVersion>4.0.0</modelVersion>
 	<artifactId>simpledb-api</artifactId>

--- conflicted
+++ resolved
@@ -3,11 +3,7 @@
   <parent>
     <groupId>org.jboss.teiid</groupId>
     <artifactId>connectors</artifactId>
-<<<<<<< HEAD
-        <version>8.13.0.CR4-SNAPSHOT</version>
-=======
     <version>9.0.0.Alpha1-SNAPSHOT</version>
->>>>>>> 2fd6d3cd
   </parent>
   <groupId>org.jboss.teiid.connectors</groupId>
   <artifactId>translator-accumulo</artifactId>

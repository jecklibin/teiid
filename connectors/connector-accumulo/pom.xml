--- conflicted
+++ resolved
@@ -3,11 +3,7 @@
     <parent>
         <groupId>org.jboss.teiid</groupId>
         <artifactId>connectors</artifactId>
-<<<<<<< HEAD
         <version>9.0.0.Alpha1-SNAPSHOT</version>
-=======
-        <version>8.13.0.CR3-SNAPSHOT</version>
->>>>>>> 3c9b82c8
     </parent>
 
     <groupId>org.jboss.teiid.connectors</groupId>

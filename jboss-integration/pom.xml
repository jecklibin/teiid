<project xmlns="http://maven.apache.org/POM/4.0.0" xmlns:xsi="http://www.w3.org/2001/XMLSchema-instance" xsi:schemaLocation="http://maven.apache.org/POM/4.0.0 http://maven.apache.org/maven-v4_0_0.xsd">
<<<<<<< HEAD
  <parent>
    <artifactId>teiid-parent</artifactId>
    <groupId>org.jboss.teiid</groupId>
        <version>9.0.0.Alpha1-SNAPSHOT</version>
  </parent>
  <modelVersion>4.0.0</modelVersion>
  <artifactId>teiid-jboss-integration</artifactId>
  <name>teiid-jboss-integration</name>
  <description>JBoss specific integration layer for teiid</description>
  
  <dependencies>
 
    <dependency>
      <groupId>org.jboss.teiid</groupId>
      <artifactId>teiid-runtime</artifactId>
      <exclusions>
        <exclusion>
            <groupId>org.infinispan</groupId>
            <artifactId>infinispan-core</artifactId>
        </exclusion>
        <exclusion>
            <groupId>org.jboss.marshalling</groupId>
            <artifactId>jboss-marshalling-river</artifactId>
        </exclusion>
        <exclusion>
            <groupId>org.jboss.marshalling</groupId>
            <artifactId>jboss-marshalling</artifactId>
        </exclusion>        
        <exclusion>
            <groupId>org.jgroups</groupId>
            <artifactId>jgroups</artifactId>
        </exclusion>
        <exclusion>
            <groupId>org.jboss.logging</groupId>
            <artifactId>jboss-logging</artifactId>
        </exclusion>        
      </exclusions>
    </dependency>
    
    <dependency>
      <groupId>org.jboss.teiid</groupId>
      <artifactId>teiid-api</artifactId>
      <scope>provided</scope>
    </dependency>
               
    <dependency>
      <groupId>org.jboss.teiid</groupId>
      <artifactId>teiid-client</artifactId>
      <scope>provided</scope>
    </dependency>
    
    <dependency>
      <groupId>org.jboss.teiid</groupId>
      <artifactId>teiid-admin</artifactId>
      <scope>provided</scope>
    </dependency>    
    
    <dependency>
      <groupId>org.jboss.teiid</groupId>
      <artifactId>teiid-jboss-admin</artifactId>
      <scope>provided</scope>
    </dependency>  
        
    <dependency>
      <groupId>org.jboss.teiid</groupId>
      <artifactId>teiid-metadata</artifactId>
    </dependency>
        
    <dependency>
        <groupId>org.jboss</groupId>
        <artifactId>jboss-dmr</artifactId>
        <scope>provided</scope>
    </dependency>
    
    <dependency>
        <groupId>org.jboss</groupId>
        <artifactId>jboss-vfs</artifactId>
        <scope>provided</scope>   
    </dependency>
    
    <dependency>
        <groupId>org.jboss.msc</groupId>
        <artifactId>jboss-msc</artifactId>
        <scope>provided</scope>
    </dependency>
    
    <dependency>
        <groupId>javax.transaction</groupId>
        <artifactId>jta</artifactId>
        <scope>provided</scope>
    </dependency>

    <dependency>
        <groupId>org.jboss.as</groupId>
        <artifactId>jboss-as-security</artifactId>
        <scope>provided</scope>        
    </dependency>    
    
    <dependency>
        <groupId>asm</groupId>
        <artifactId>asm</artifactId>
        <scope>provided</scope>
    </dependency>
    
    <dependency>
        <groupId>org.jboss.resteasy</groupId>
        <artifactId>resteasy-multipart-provider</artifactId>
        <scope>provided</scope>
    </dependency>
    
    <dependency>
        <groupId>io.swagger</groupId>
		<artifactId>swagger-jaxrs</artifactId>
		<exclusions>
		    <exclusion>
		  		<groupId>javax.ws.rs</groupId>
		  		<artifactId>jsr311-api</artifactId>
		  	</exclusion>
		  	<exclusion>
		  	    <groupId>javax.validation</groupId>
		  		<artifactId>validation-api</artifactId>
		  	</exclusion>
		  	<exclusion>
		  		<groupId>org.slf4j</groupId>
		  		<artifactId>slf4j-api</artifactId>
		  	</exclusion>
		  	<exclusion>
		  		<groupId>com.fasterxml.jackson.core</groupId>
		  		<artifactId>*</artifactId>
		  	</exclusion>
		  	<exclusion>
		  		<groupId>com.google.guava</groupId>
		  		<artifactId>guava</artifactId>
		  	</exclusion>
		  	<exclusion>
		  		<groupId>org.javassist</groupId>
		  		<artifactId>javassist</artifactId>
		  	</exclusion>
		  	<exclusion>
		  		<groupId>org.apache.commons</groupId>
		  		<artifactId>commons-lang3</artifactId>
		  	</exclusion>
		  	<exclusion>
		  		<groupId>org.yaml</groupId>
		  		<artifactId>snakeyaml</artifactId>
		  	</exclusion>
		  	<exclusion>
		  		<groupId>org.codehaus.woodstox</groupId>
		  		<artifactId>stax2-api</artifactId>
		  	</exclusion>
		  	<exclusion>
		  		<groupId>joda-time</groupId>
		  		<artifactId>joda-time</artifactId>
		    </exclusion>
	    </exclusions>
    </dependency>                             
    
    <!-- This dependency is to read the ra.xml file details -->
    <dependency>
        <groupId>org.jboss.as</groupId>
        <artifactId>jboss-as-connector</artifactId>
        <scope>provided</scope>        
    </dependency>    
    
    <dependency>
        <groupId>org.jboss.as</groupId>
        <artifactId>jboss-as-server</artifactId>
        <scope>provided</scope>
    </dependency> 
    
    <dependency>
        <groupId>org.jboss.as</groupId>
        <artifactId>jboss-as-subsystem-test-framework</artifactId>
        <scope>test</scope>
    </dependency>
    <dependency>
        <groupId>org.jboss.as</groupId>
        <artifactId>jboss-as-cli</artifactId>
        <scope>test</scope>
    </dependency> 
       
    <dependency>
      <groupId>org.jboss.teiid</groupId>
      <artifactId>teiid-common-core</artifactId>
      <type>test-jar</type>
      <scope>test</scope>
    </dependency>
    
    <dependency>
      <groupId>org.jboss.teiid</groupId>
      <artifactId>teiid-runtime</artifactId>
      <type>test-jar</type>
      <scope>test</scope>
    </dependency>

    <dependency>
      <groupId>org.jboss.teiid</groupId>
      <artifactId>teiid-engine</artifactId>
      <type>test-jar</type>
      <scope>test</scope>
    </dependency>
    
    <dependency>
      <groupId>org.jboss.teiid.connectors</groupId>
      <artifactId>translator-jdbc</artifactId>
      <scope>test</scope>
    </dependency>    
  </dependencies>
  
=======
	<parent>
		<artifactId>teiid-parent</artifactId>
		<groupId>org.jboss.teiid</groupId>
		<version>8.13.0.CR3-SNAPSHOT</version>
	</parent>
	<modelVersion>4.0.0</modelVersion>
	<artifactId>teiid-jboss-integration</artifactId>
	<name>teiid-jboss-integration</name>
	<description>JBoss specific integration layer for teiid</description>

	<dependencies>

        <dependency>
            <groupId>org.jboss.teiid</groupId>
            <artifactId>teiid-common-core</artifactId>
        </dependency>

		<dependency>
			<groupId>org.jboss.teiid</groupId>
			<artifactId>teiid-runtime</artifactId>
		</dependency>

		<dependency>
			<groupId>org.jboss.teiid</groupId>
			<artifactId>teiid-api</artifactId>
		</dependency>

		<dependency>
			<groupId>org.jboss.teiid</groupId>
			<artifactId>teiid-client</artifactId>
		</dependency>

		<dependency>
			<groupId>org.jboss.teiid</groupId>
			<artifactId>teiid-admin</artifactId>
		</dependency>

		<dependency>
			<groupId>org.jboss.teiid</groupId>
			<artifactId>teiid-jboss-admin</artifactId>
		</dependency>

		<dependency>
			<groupId>org.jboss.teiid</groupId>
			<artifactId>teiid-metadata</artifactId>
		</dependency>

		<dependency>
			<groupId>org.jboss</groupId>
			<artifactId>jboss-dmr</artifactId>
		</dependency>

		<dependency>
			<groupId>org.jboss</groupId>
			<artifactId>jboss-vfs</artifactId>
		</dependency>

		<dependency>
			<groupId>org.jboss.msc</groupId>
			<artifactId>jboss-msc</artifactId>
		</dependency>

		<dependency>
			<groupId>asm</groupId>
			<artifactId>asm</artifactId>
		</dependency>

		<dependency>
			<groupId>org.jboss.resteasy</groupId>
			<artifactId>resteasy-multipart-provider</artifactId>
		</dependency>

		<dependency>
			<groupId>org.wildfly</groupId>
			<artifactId>wildfly-naming</artifactId>
		</dependency>
		<dependency>
			<groupId>org.wildfly</groupId>
			<artifactId>wildfly-clustering-jgroups-api</artifactId>
		</dependency>
		<dependency>
			<groupId>org.wildfly</groupId>
			<artifactId>wildfly-security</artifactId>
		</dependency>
		<dependency>
			<groupId>org.wildfly.core</groupId>
			<artifactId>wildfly-controller</artifactId>
		</dependency>
		<dependency>
			<groupId>org.wildfly</groupId>
			<artifactId>wildfly-connector</artifactId>
		</dependency>
		<dependency>
			<groupId>org.jboss.spec.javax.ws.rs</groupId>
			<artifactId>jboss-jaxrs-api_2.0_spec</artifactId>
		</dependency>
		<dependency>
			<groupId>org.jboss.ironjacamar</groupId>
			<artifactId>ironjacamar-common-api</artifactId>
		</dependency>
		<dependency>
			<groupId>org.jboss.security</groupId>
			<artifactId>jboss-negotiation-spnego</artifactId>
		</dependency>
		<dependency>
			<groupId>org.jboss.spec.javax.servlet</groupId>
			<artifactId>jboss-servlet-api_3.1_spec</artifactId>
		</dependency>
		<dependency>
			<groupId>org.jboss.spec.javax.transaction</groupId>
			<artifactId>jboss-transaction-api_1.2_spec</artifactId>
		</dependency>
		<dependency>
			<groupId>org.jboss.spec.javax.resource</groupId>
			<artifactId>jboss-connector-api_1.7_spec</artifactId>
		</dependency>
		<dependency>
			<groupId>org.picketbox</groupId>
			<artifactId>picketbox</artifactId>
		</dependency>
		<dependency>
			<groupId>org.wildfly.core</groupId>
			<artifactId>wildfly-subsystem-test-framework</artifactId>
			<scope>test</scope>
		</dependency>
		<dependency>
			<groupId>io.swagger</groupId>
			<artifactId>swagger-jaxrs</artifactId>
			<exclusions>
				<exclusion>
					<groupId>javax.ws.rs</groupId>
					<artifactId>jsr311-api</artifactId>
				</exclusion>
				<exclusion>
					<groupId>javax.validation</groupId>
					<artifactId>validation-api</artifactId>
				</exclusion>
				<exclusion>
					<groupId>org.slf4j</groupId>
					<artifactId>slf4j-api</artifactId>
				</exclusion>
				<exclusion>
					<groupId>com.fasterxml.jackson.core</groupId>
					<artifactId>*</artifactId>
				</exclusion>
				<exclusion>
					<groupId>com.google.guava</groupId>
					<artifactId>guava</artifactId>
				</exclusion>
				<exclusion>
					<groupId>org.javassist</groupId>
					<artifactId>javassist</artifactId>
				</exclusion>
				<exclusion>
					<groupId>org.apache.commons</groupId>
					<artifactId>commons-lang3</artifactId>
				</exclusion>
				<exclusion>
					<groupId>org.yaml</groupId>
					<artifactId>snakeyaml</artifactId>
				</exclusion>
				<exclusion>
					<groupId>org.codehaus.woodstox</groupId>
					<artifactId>stax2-api</artifactId>
				</exclusion>
				<exclusion>
					<groupId>joda-time</groupId>
					<artifactId>joda-time</artifactId>
				</exclusion>
			</exclusions>
		</dependency>
		<dependency>
			<groupId>org.jboss.teiid</groupId>
			<artifactId>teiid-common-core</artifactId>
			<type>test-jar</type>
			<scope>test</scope>
		</dependency>

		<dependency>
			<groupId>org.jboss.teiid</groupId>
			<artifactId>teiid-runtime</artifactId>
			<type>test-jar</type>
			<scope>test</scope>
		</dependency>

		<dependency>
			<groupId>org.jboss.teiid</groupId>
			<artifactId>teiid-engine</artifactId>
			<type>test-jar</type>
			<scope>test</scope>
		</dependency>

		<dependency>
			<groupId>org.jboss.teiid.connectors</groupId>
			<artifactId>translator-jdbc</artifactId>
			<scope>test</scope>
		</dependency>
	</dependencies>

	<build>
		<plugins>
			<plugin>
				<artifactId>maven-assembly-plugin</artifactId>
				<configuration>
					<descriptors>
						<!-- Assembly plugin does not allow multiple DependencySets see MASSEMBLY-577 
							thus needed to do here -->
						<descriptor>kits/wildfly-dist.xml</descriptor>
					</descriptors>
				</configuration>
				<executions>
					<execution>
						<id>create-assemblies</id>
						<phase>package</phase>
						<goals>
							<goal>single</goal>
						</goals>
					</execution>
				</executions>
			</plugin>
		</plugins>
	</build>
>>>>>>> 3c9b82c8
</project><|MERGE_RESOLUTION|>--- conflicted
+++ resolved
@@ -1,219 +1,8 @@
 <project xmlns="http://maven.apache.org/POM/4.0.0" xmlns:xsi="http://www.w3.org/2001/XMLSchema-instance" xsi:schemaLocation="http://maven.apache.org/POM/4.0.0 http://maven.apache.org/maven-v4_0_0.xsd">
-<<<<<<< HEAD
-  <parent>
-    <artifactId>teiid-parent</artifactId>
-    <groupId>org.jboss.teiid</groupId>
-        <version>9.0.0.Alpha1-SNAPSHOT</version>
-  </parent>
-  <modelVersion>4.0.0</modelVersion>
-  <artifactId>teiid-jboss-integration</artifactId>
-  <name>teiid-jboss-integration</name>
-  <description>JBoss specific integration layer for teiid</description>
-  
-  <dependencies>
- 
-    <dependency>
-      <groupId>org.jboss.teiid</groupId>
-      <artifactId>teiid-runtime</artifactId>
-      <exclusions>
-        <exclusion>
-            <groupId>org.infinispan</groupId>
-            <artifactId>infinispan-core</artifactId>
-        </exclusion>
-        <exclusion>
-            <groupId>org.jboss.marshalling</groupId>
-            <artifactId>jboss-marshalling-river</artifactId>
-        </exclusion>
-        <exclusion>
-            <groupId>org.jboss.marshalling</groupId>
-            <artifactId>jboss-marshalling</artifactId>
-        </exclusion>        
-        <exclusion>
-            <groupId>org.jgroups</groupId>
-            <artifactId>jgroups</artifactId>
-        </exclusion>
-        <exclusion>
-            <groupId>org.jboss.logging</groupId>
-            <artifactId>jboss-logging</artifactId>
-        </exclusion>        
-      </exclusions>
-    </dependency>
-    
-    <dependency>
-      <groupId>org.jboss.teiid</groupId>
-      <artifactId>teiid-api</artifactId>
-      <scope>provided</scope>
-    </dependency>
-               
-    <dependency>
-      <groupId>org.jboss.teiid</groupId>
-      <artifactId>teiid-client</artifactId>
-      <scope>provided</scope>
-    </dependency>
-    
-    <dependency>
-      <groupId>org.jboss.teiid</groupId>
-      <artifactId>teiid-admin</artifactId>
-      <scope>provided</scope>
-    </dependency>    
-    
-    <dependency>
-      <groupId>org.jboss.teiid</groupId>
-      <artifactId>teiid-jboss-admin</artifactId>
-      <scope>provided</scope>
-    </dependency>  
-        
-    <dependency>
-      <groupId>org.jboss.teiid</groupId>
-      <artifactId>teiid-metadata</artifactId>
-    </dependency>
-        
-    <dependency>
-        <groupId>org.jboss</groupId>
-        <artifactId>jboss-dmr</artifactId>
-        <scope>provided</scope>
-    </dependency>
-    
-    <dependency>
-        <groupId>org.jboss</groupId>
-        <artifactId>jboss-vfs</artifactId>
-        <scope>provided</scope>   
-    </dependency>
-    
-    <dependency>
-        <groupId>org.jboss.msc</groupId>
-        <artifactId>jboss-msc</artifactId>
-        <scope>provided</scope>
-    </dependency>
-    
-    <dependency>
-        <groupId>javax.transaction</groupId>
-        <artifactId>jta</artifactId>
-        <scope>provided</scope>
-    </dependency>
-
-    <dependency>
-        <groupId>org.jboss.as</groupId>
-        <artifactId>jboss-as-security</artifactId>
-        <scope>provided</scope>        
-    </dependency>    
-    
-    <dependency>
-        <groupId>asm</groupId>
-        <artifactId>asm</artifactId>
-        <scope>provided</scope>
-    </dependency>
-    
-    <dependency>
-        <groupId>org.jboss.resteasy</groupId>
-        <artifactId>resteasy-multipart-provider</artifactId>
-        <scope>provided</scope>
-    </dependency>
-    
-    <dependency>
-        <groupId>io.swagger</groupId>
-		<artifactId>swagger-jaxrs</artifactId>
-		<exclusions>
-		    <exclusion>
-		  		<groupId>javax.ws.rs</groupId>
-		  		<artifactId>jsr311-api</artifactId>
-		  	</exclusion>
-		  	<exclusion>
-		  	    <groupId>javax.validation</groupId>
-		  		<artifactId>validation-api</artifactId>
-		  	</exclusion>
-		  	<exclusion>
-		  		<groupId>org.slf4j</groupId>
-		  		<artifactId>slf4j-api</artifactId>
-		  	</exclusion>
-		  	<exclusion>
-		  		<groupId>com.fasterxml.jackson.core</groupId>
-		  		<artifactId>*</artifactId>
-		  	</exclusion>
-		  	<exclusion>
-		  		<groupId>com.google.guava</groupId>
-		  		<artifactId>guava</artifactId>
-		  	</exclusion>
-		  	<exclusion>
-		  		<groupId>org.javassist</groupId>
-		  		<artifactId>javassist</artifactId>
-		  	</exclusion>
-		  	<exclusion>
-		  		<groupId>org.apache.commons</groupId>
-		  		<artifactId>commons-lang3</artifactId>
-		  	</exclusion>
-		  	<exclusion>
-		  		<groupId>org.yaml</groupId>
-		  		<artifactId>snakeyaml</artifactId>
-		  	</exclusion>
-		  	<exclusion>
-		  		<groupId>org.codehaus.woodstox</groupId>
-		  		<artifactId>stax2-api</artifactId>
-		  	</exclusion>
-		  	<exclusion>
-		  		<groupId>joda-time</groupId>
-		  		<artifactId>joda-time</artifactId>
-		    </exclusion>
-	    </exclusions>
-    </dependency>                             
-    
-    <!-- This dependency is to read the ra.xml file details -->
-    <dependency>
-        <groupId>org.jboss.as</groupId>
-        <artifactId>jboss-as-connector</artifactId>
-        <scope>provided</scope>        
-    </dependency>    
-    
-    <dependency>
-        <groupId>org.jboss.as</groupId>
-        <artifactId>jboss-as-server</artifactId>
-        <scope>provided</scope>
-    </dependency> 
-    
-    <dependency>
-        <groupId>org.jboss.as</groupId>
-        <artifactId>jboss-as-subsystem-test-framework</artifactId>
-        <scope>test</scope>
-    </dependency>
-    <dependency>
-        <groupId>org.jboss.as</groupId>
-        <artifactId>jboss-as-cli</artifactId>
-        <scope>test</scope>
-    </dependency> 
-       
-    <dependency>
-      <groupId>org.jboss.teiid</groupId>
-      <artifactId>teiid-common-core</artifactId>
-      <type>test-jar</type>
-      <scope>test</scope>
-    </dependency>
-    
-    <dependency>
-      <groupId>org.jboss.teiid</groupId>
-      <artifactId>teiid-runtime</artifactId>
-      <type>test-jar</type>
-      <scope>test</scope>
-    </dependency>
-
-    <dependency>
-      <groupId>org.jboss.teiid</groupId>
-      <artifactId>teiid-engine</artifactId>
-      <type>test-jar</type>
-      <scope>test</scope>
-    </dependency>
-    
-    <dependency>
-      <groupId>org.jboss.teiid.connectors</groupId>
-      <artifactId>translator-jdbc</artifactId>
-      <scope>test</scope>
-    </dependency>    
-  </dependencies>
-  
-=======
 	<parent>
 		<artifactId>teiid-parent</artifactId>
 		<groupId>org.jboss.teiid</groupId>
-		<version>8.13.0.CR3-SNAPSHOT</version>
+		<version>9.0.0.Alpha1-SNAPSHOT</version>
 	</parent>
 	<modelVersion>4.0.0</modelVersion>
 	<artifactId>teiid-jboss-integration</artifactId>
@@ -432,5 +221,4 @@
 			</plugin>
 		</plugins>
 	</build>
->>>>>>> 3c9b82c8
 </project>